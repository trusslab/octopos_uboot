--- conflicted
+++ resolved
@@ -12,10 +12,6 @@
 # CONFIG_CMD_ZYNQ is not set
 CONFIG_DEBUG_UART=y
 # CONFIG_ARCH_FIXUP_FDT_MEMORY is not set
-<<<<<<< HEAD
-CONFIG_BOOTDELAY=-1
-=======
->>>>>>> 54707a94
 # CONFIG_BOARD_LATE_INIT is not set
 # CONFIG_DISPLAY_CPUINFO is not set
 # CONFIG_ARCH_EARLY_INIT_R is not set
