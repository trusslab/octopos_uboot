--- conflicted
+++ resolved
@@ -278,12 +278,7 @@
 nokia_rx51                   arm         armv7       rx51                nokia          omap3
 omap4_panda                  arm         armv7       panda               ti             omap4
 omap4_sdp4430                arm         armv7       sdp4430             ti             omap4
-<<<<<<< HEAD
 petalogix-arm-auto           arm         armv7       arm-auto            petalogix      zynq
-zynq_ep107                   arm         armv7       zynq                xilinx         zynq
-zynq_ep107_dual_qspi         arm         armv7       zynq                xilinx         zynq	zynq_ep107:XILINX_PSS_QSPI_USE_DUAL_FLASH
-=======
->>>>>>> e4c99234
 zynq_zc770_XM010             arm         armv7       zynq                xilinx         zynq	zynq_zc770:ZC770_XM010
 zynq_zc770_XM011             arm         armv7       zynq                xilinx         zynq	zynq_zc770:ZC770_XM011
 zynq_zc770_XM011_n16b        arm         armv7       zynq                xilinx         zynq	zynq_zc770:ZC770_XM011,XILINX_ZYNQ_NAND_BUSWIDTH_16
