--- conflicted
+++ resolved
@@ -53,23 +53,12 @@
 
 /* Generic Xilinx Functions
  *********************************************************************/
-<<<<<<< HEAD
-extern int xilinx_load(Xilinx_desc *desc, const void *image, size_t size,
-		       bitstream_type bstype);
-#ifdef CONFIG_FPGA_LOADFS
-extern int xilinx_fsload(Xilinx_desc *desc, const void *buf, size_t bsize,
-			  fpga_fs_info *fpga_fsinfo);
-#endif
-extern int xilinx_dump(Xilinx_desc *desc, const void *buf, size_t bsize);
-extern int xilinx_info(Xilinx_desc *desc);
-=======
 int xilinx_load(xilinx_desc *desc, const void *image, size_t size,
 		bitstream_type bstype);
 int xilinx_dump(xilinx_desc *desc, const void *buf, size_t bsize);
 int xilinx_info(xilinx_desc *desc);
 int xilinx_loadfs(xilinx_desc *desc, const void *buf, size_t bsize,
 		  fpga_fs_info *fpga_fsinfo);
->>>>>>> 524123a7
 
 /* Board specific implementation specific function types
  *********************************************************************/
