/*
 * Configuration for Xilinx ZynqMP
 * (C) Copyright 2014 - 2015 Xilinx, Inc.
 * Michal Simek <michal.simek@xilinx.com>
 *
 * Based on Configuration for Versatile Express
 *
 * SPDX-License-Identifier:	GPL-2.0+
 */

#ifndef __XILINX_ZYNQMP_H
#define __XILINX_ZYNQMP_H

#define CONFIG_REMAKE_ELF

/* #define CONFIG_ARMV8_SWITCH_TO_EL1 */

#define CONFIG_SYS_NO_FLASH

/* Generic Interrupt Controller Definitions */
#define CONFIG_GICV2
#define GICD_BASE	0xF9010000
#define GICC_BASE	0xF9020000

#define CONFIG_SYS_ALT_MEMTEST
#define CONFIG_SYS_MEMTEST_SCRATCH	0xfffc0000

#ifndef CONFIG_NR_DRAM_BANKS
# define CONFIG_NR_DRAM_BANKS		2
#endif
#define CONFIG_SYS_MEMTEST_START	0
#define CONFIG_SYS_MEMTEST_END		1000

/* Have release address at the end of 256MB for now */
#define CPU_RELEASE_ADDR	0xFFFFFF0

#if !defined(CONFIG_IDENT_STRING)
# define CONFIG_IDENT_STRING		" Xilinx ZynqMP"
#endif

#define CONFIG_SYS_INIT_SP_ADDR		CONFIG_SYS_TEXT_BASE

/* Generic Timer Definitions - setup in EL3. Setup by ATF for other cases */
#if !defined(COUNTER_FREQUENCY)
# define COUNTER_FREQUENCY		100000000
#endif

/* Size of malloc() pool */
#define CONFIG_SYS_MALLOC_LEN		(CONFIG_ENV_SIZE + 0x2000000)

/* Serial setup */
#define CONFIG_ARM_DCC
#define CONFIG_CPU_ARMV8
#define CONFIG_ZYNQ_SERIAL

#define CONFIG_CONS_INDEX		0
#define CONFIG_BAUDRATE			115200
#define CONFIG_SYS_BAUDRATE_TABLE \
	{ 4800, 9600, 19200, 38400, 57600, 115200 }

/* Command line configuration */
#define CONFIG_CMD_ENV
#define CONFIG_DOS_PARTITION
#define CONFIG_EFI_PARTITION
#ifndef CONFIG_SPL_BUILD
# define CONFIG_ISO_PARTITION
#endif
#define CONFIG_MP

/* BOOTP options */
#define CONFIG_BOOTP_BOOTFILESIZE
#define CONFIG_BOOTP_BOOTPATH
#define CONFIG_BOOTP_GATEWAY
#define CONFIG_BOOTP_HOSTNAME
#define CONFIG_BOOTP_MAY_FAIL
#define CONFIG_BOOTP_DNS
#define CONFIG_BOOTP_PXE
#define CONFIG_BOOTP_SUBNETMASK

/* Diff from config_distro_defaults.h */
#define CONFIG_SUPPORT_RAW_INITRD
#if !defined(CONFIG_SPL_BUILD)
#define CONFIG_ENV_VARS_UBOOT_CONFIG
#endif
#define CONFIG_AUTO_COMPLETE

/* PXE */
#define CONFIG_CMD_PXE
#define CONFIG_MENU

#ifdef CONFIG_ZYNQMP_QSPI
# define CONFIG_SPI_GENERIC
# define CONFIG_SF_DEFAULT_SPEED	30000000
# define CONFIG_SF_DUAL_FLASH
# define CONFIG_CMD_SF_TEST
#endif

#if defined(CONFIG_ZYNQ_SDHCI)
# define CONFIG_MMC
# define CONFIG_GENERIC_MMC
# define CONFIG_SUPPORT_EMMC_BOOT
# define CONFIG_SDHCI
# ifndef CONFIG_ZYNQ_SDHCI_MAX_FREQ
#  define CONFIG_ZYNQ_SDHCI_MAX_FREQ	200000000
# endif
# define CONFIG_ENV_IS_IN_FAT
# define FAT_ENV_DEVICE_AND_PART	"0:auto"
# define FAT_ENV_FILE			"uboot.env"
# define FAT_ENV_INTERFACE		"mmc"
#endif

#if defined(CONFIG_ZYNQ_SDHCI) || defined(CONFIG_ZYNQMP_USB)
# define CONFIG_FAT_WRITE
#endif

#ifdef CONFIG_NAND_ARASAN
# define CONFIG_CMD_NAND_LOCK_UNLOCK
# define CONFIG_SYS_MAX_NAND_DEVICE	1
# define CONFIG_SYS_NAND_SELF_INIT
# define CONFIG_SYS_NAND_ONFI_DETECTION
# define CONFIG_MTD_DEVICE
#endif

/* Miscellaneous configurable options */
#define CONFIG_SYS_LOAD_ADDR		0x8000000

#if defined(CONFIG_ZYNQMP_USB)
#define CONFIG_USB_MAX_CONTROLLER_COUNT         2
#define CONFIG_SYS_USB_XHCI_MAX_ROOT_PORTS      2
#define CONFIG_USB_XHCI_ZYNQMP

#define CONFIG_SYS_DFU_DATA_BUF_SIZE	0x1800000
#define DFU_DEFAULT_POLL_TIMEOUT	300
#define CONFIG_USB_FUNCTION_DFU
#define CONFIG_DFU_RAM
#define CONFIG_USB_CABLE_CHECK
#define CONFIG_CMD_THOR_DOWNLOAD
#define CONFIG_USB_FUNCTION_THOR
#define CONFIG_THOR_RESET_OFF
#define DFU_ALT_INFO_RAM \
	"dfu_ram_info=" \
	"setenv dfu_alt_info " \
	"Image ram $kernel_addr $kernel_size\\\\;" \
	"system.dtb ram $fdt_addr $fdt_size\0" \
	"dfu_ram=run dfu_ram_info && dfu 0 ram 0\0" \
	"thor_ram=run dfu_ram_info && thordown 0 ram 0\0"

# define DFU_ALT_INFO  \
		DFU_ALT_INFO_RAM

#ifndef CONFIG_SPL_BUILD
# define CONFIG_USB_FUNCTION_FASTBOOT
# define CONFIG_CMD_FASTBOOT
# define CONFIG_ANDROID_BOOT_IMAGE
# define CONFIG_FASTBOOT_BUF_ADDR 0x100000
# define CONFIG_FASTBOOT_BUF_SIZE 0x6000000
# define CONFIG_FASTBOOT_FLASH
# ifdef CONFIG_ZYNQ_SDHCI
#  define CONFIG_FASTBOOT_FLASH_MMC_DEV 0
# endif
# define CONFIG_PARTITION_UUIDS
# define CONFIG_CMD_GPT

# define CONFIG_RANDOM_UUID
# define PARTS_DEFAULT \
	"partitions=uuid_disk=${uuid_gpt_disk};" \
	"name=""boot"",size=16M,uuid=${uuid_gpt_boot};" \
	"name=""Linux"",size=-M,uuid=${uuid_gpt_Linux}\0"
#endif
#endif

#if !defined(DFU_ALT_INFO)
# define DFU_ALT_INFO
#endif

#if !defined(PARTS_DEFAULT)
# define PARTS_DEFAULT
#endif

/* Initial environment variables */
#ifndef CONFIG_EXTRA_ENV_SETTINGS
#define CONFIG_EXTRA_ENV_SETTINGS \
	"kernel_addr=0x80000\0" \
	"initrd_addr=0xa00000\0" \
	"initrd_size=0x2000000\0" \
	"fdt_addr=4000000\0" \
	"fdt_high=0x10000000\0" \
	"loadbootenv_addr=0x100000\0" \
	"sdbootdev=0\0"\
	"kernel_offset=0x180000\0" \
	"fdt_offset=0x100000\0" \
	"kernel_size=0x1e00000\0" \
	"fdt_size=0x80000\0" \
	"bootenv=uEnv.txt\0" \
	"loadbootenv=load mmc $sdbootdev:$partid ${loadbootenv_addr} ${bootenv}\0" \
	"importbootenv=echo Importing environment from SD ...; " \
		"env import -t ${loadbootenv_addr} $filesize\0" \
	"sd_uEnvtxt_existence_test=test -e mmc $sdbootdev:$partid /uEnv.txt\0" \
	"sata_root=if test $scsidevs -gt 0; then setenv bootargs $bootargs root=/dev/sda rw rootfstype=ext4; fi\0" \
	"sataboot=load scsi 0 80000 boot/Image && load scsi 0 $fdt_addr boot/system.dtb && booti 80000 - $fdt_addr\0" \
	"veloce=fdt addr f000000 && fdt resize" \
		"fdt set /amba/misc_clk clock-frequency <48000> && "\
		"fdt set /timer clock-frequency <240000> && " \
		"fdt set /amba/i2c_clk clock-frequency <240000> && " \
		"booti 80000 - f000000\0" \
	"netboot=tftpboot 10000000 image.ub && bootm\0" \
	"qspiboot=sf probe 0 0 0 && sf read $fdt_addr $fdt_offset $fdt_size && " \
		  "sf read $kernel_addr $kernel_offset $kernel_size && " \
		  "booti $kernel_addr - $fdt_addr\0" \
	"uenvboot=" \
		"if run sd_uEnvtxt_existence_test; then " \
			"run loadbootenv; " \
			"echo Loaded environment from ${bootenv}; " \
			"run importbootenv; " \
		"fi; " \
		"if test -n $uenvcmd; then " \
			"echo Running uenvcmd ...; " \
			"run uenvcmd; " \
		"fi\0" \
	"sdboot=mmc dev $sdbootdev && mmcinfo && run uenvboot || run sdroot$sdbootdev; " \
		"load mmc $sdbootdev:$partid $fdt_addr system.dtb && " \
		"load mmc $sdbootdev:$partid $kernel_addr Image && " \
		"booti $kernel_addr - $fdt_addr\0" \
	"nandboot=nand info && nand read $fdt_addr $fdt_offset $fdt_size && " \
		  "nand read $kernel_addr $kernel_offset $kernel_size && " \
		  "booti $kernel_addr - $fdt_addr\0" \
	"xen_prepare_dt=fdt addr $fdt_addr && fdt resize && " \
		"fdt set /chosen \\\\#address-cells <1> && " \
		"fdt set /chosen \\\\#size-cells <1> && " \
		"fdt mknod /chosen dom0 && " \
		"fdt set /chosen/dom0 compatible \"xen,linux-zimage\" \"xen,multiboot-module\" && " \
		"fdt set /chosen/dom0 reg <0x80000 0x$filesize> && " \
		"fdt set /chosen xen,xen-bootargs \"console=dtuart dtuart=serial0 dom0_mem=512M bootscrub=0 maxcpus=1 timer_slop=0\" && " \
		"fdt set /chosen xen,dom0-bootargs \"console=serial0 earlycon=xen earlyprintk=xen maxcpus=1\"\0" \
	"xen_prepare_dt_qemu=run xen_prepare_dt && " \
		"fdt set /cpus/cpu@1 device_type \"none\" && " \
		"fdt set /cpus/cpu@2 device_type \"none\" && " \
		"fdt set /cpus/cpu@3 device_type \"none\" && " \
		"fdt rm /cpus/cpu@1 compatible && " \
		"fdt rm /cpus/cpu@2 compatible && " \
		"fdt rm /cpus/cpu@3 compatible\0" \
	"xen=tftpb $fdt_addr system.dtb &&  tftpb 0x80000 Image &&" \
		"run xen_prepare_dt && " \
		"tftpb 6000000 xen.ub && tftpb 0x1000000 image.ub && " \
		"bootm 6000000 0x1000000 $fdt_addr\0" \
	"xen_qemu=tftpb $fdt_addr system.dtb && tftpb 0x80000 Image && " \
		"run xen_prepare_dt_qemu && " \
		"tftpb 6000000 xen.ub && tftpb 0x1000000 image.ub && " \
		"bootm 6000000 0x1000000 $fdt_addr\0" \
	"jtagboot=tftpboot 80000 Image && tftpboot $fdt_addr system.dtb && " \
		 "tftpboot 6000000 rootfs.cpio.ub && booti 80000 6000000 $fdt_addr\0" \
	"nosmp=setenv bootargs $bootargs maxcpus=1\0" \
	"nfsroot=setenv bootargs $bootargs root=/dev/nfs nfsroot=$serverip:/mnt/sata,tcp ip=$ipaddr:$serverip:$serverip:255.255.255.0:zynqmp:eth0:off rw\0" \
	"sdroot0=setenv bootargs $bootargs root=/dev/mmcblk0p2 rw rootwait\0" \
	"sdroot1=setenv bootargs $bootargs root=/dev/mmcblk1p2 rw rootwait\0" \
	"android=setenv bootargs $bootargs init=/init androidboot.selinux=disabled androidboot.hardware=$board\0" \
	"android_debug=run android && setenv bootargs $bootargs video=DP-1:1024x768@60 drm.debug=0xf\0" \
	"usb_dfu_spl=booti $kernel_addr - $fdt_addr\0" \
	"usbhostboot=usb start && load usb 0 $fdt_addr system.dtb && " \
		     "load usb 0 $kernel_addr Image && " \
		     "booti $kernel_addr - $fdt_addr\0" \
	PARTS_DEFAULT \
	DFU_ALT_INFO
#endif

#define CONFIG_PREBOOT		"run setup"
#define CONFIG_BOOTCOMMAND	"run $modeboot"

#define CONFIG_BOARD_LATE_INIT

/* Do not preserve environment */
#if !defined(CONFIG_ENV_IS_IN_FAT)
#define CONFIG_ENV_IS_NOWHERE		1
#endif
#define CONFIG_ENV_SIZE			0x8000

/* Monitor Command Prompt */
/* Console I/O Buffer Size */
#define CONFIG_SYS_CBSIZE		2048
#define CONFIG_SYS_PBSIZE		(CONFIG_SYS_CBSIZE + \
					sizeof(CONFIG_SYS_PROMPT) + 16)
#define CONFIG_SYS_BARGSIZE		CONFIG_SYS_CBSIZE
#define CONFIG_SYS_LONGHELP
#define CONFIG_CMDLINE_EDITING
#define CONFIG_SYS_MAXARGS		64

/* Ethernet driver */
#if defined(CONFIG_ZYNQ_GEM)
# define CONFIG_NET_MULTI
# define CONFIG_MII
# define CONFIG_SYS_FAULT_ECHO_LINK_DOWN
# define CONFIG_PHY_MARVELL
# define CONFIG_PHY_NATSEMI
# define CONFIG_PHY_TI
# define CONFIG_PHY_GIGE
# define CONFIG_PHY_VITESSE
# define CONFIG_PHY_REALTEK
# define PHY_ANEG_TIMEOUT       20000
#endif

/* I2C */
#if defined(CONFIG_SYS_I2C_ZYNQ)
# define CONFIG_SYS_I2C
# define CONFIG_SYS_I2C_ZYNQ_SPEED		100000
# define CONFIG_SYS_I2C_ZYNQ_SLAVE		0
#endif

/* EEPROM */
#ifdef CONFIG_ZYNQMP_EEPROM
# define CONFIG_CMD_EEPROM
# define CONFIG_SYS_I2C_EEPROM_ADDR_LEN		2
# define CONFIG_SYS_I2C_EEPROM_ADDR		0x54
# define CONFIG_SYS_EEPROM_PAGE_WRITE_BITS	4
# define CONFIG_SYS_EEPROM_PAGE_WRITE_DELAY_MS	5
# define CONFIG_SYS_EEPROM_SIZE			(64 * 1024)
#endif

#ifdef CONFIG_SATA_CEVA
#define CONFIG_AHCI
#define CONFIG_LIBATA
#define CONFIG_SCSI_AHCI
#define CONFIG_SCSI_AHCI_PLAT
#define CONFIG_SYS_SCSI_MAX_SCSI_ID	2
#define CONFIG_SYS_SCSI_MAX_LUN		1
#define CONFIG_SYS_SCSI_MAX_DEVICE	(CONFIG_SYS_SCSI_MAX_SCSI_ID * \
					 CONFIG_SYS_SCSI_MAX_LUN)
#define CONFIG_SCSI
#endif

#define CONFIG_ARM_SMC

#define CONFIG_FPGA_ZYNQMPPL
#define CONFIG_FPGA_XILINX
#define CONFIG_FPGA

#define CONFIG_SYS_BOOTM_LEN	(60 * 1024 * 1024)

#define CONFIG_CMD_UNZIP

#define CONFIG_BOARD_EARLY_INIT_R
#define CONFIG_CLOCKS

#define ENV_MEM_LAYOUT_SETTINGS \
	"fdt_high=10000000\0" \
	"initrd_high=10000000\0" \
	"fdt_addr_r=0x40000000\0" \
	"pxefile_addr_r=0x10000000\0" \
	"kernel_addr_r=0x18000000\0" \
	"scriptaddr=0x02000000\0" \
	"ramdisk_addr_r=0x02100000\0" \

#if defined(CONFIG_ZYNQ_SDHCI)
# define BOOT_TARGET_DEVICES_MMC(func)	func(MMC, mmc, 0) func(MMC, mmc, 1)
#else
# define BOOT_TARGET_DEVICES_MMC(func)
#endif

#if defined(CONFIG_SATA_CEVA)
# define BOOT_TARGET_DEVICES_SCSI(func)	func(SCSI, scsi, 0)
#else
# define BOOT_TARGET_DEVICES_SCSI(func)
#endif

#if defined(CONFIG_ZYNQMP_USB)
# define BOOT_TARGET_DEVICES_USB(func)	func(USB, usb, 0) func(USB, usb, 1)
#else
# define BOOT_TARGET_DEVICES_USB(func)
#endif

#define BOOT_TARGET_DEVICES(func) \
	BOOT_TARGET_DEVICES_MMC(func) \
	BOOT_TARGET_DEVICES_USB(func) \
	BOOT_TARGET_DEVICES_SCSI(func) \
	func(PXE, pxe, na) \
	func(DHCP, dhcp, na)

#include <config_distro_bootcmd.h>

/* Initial environment variables */
#ifndef CONFIG_EXTRA_ENV_SETTINGS
#define CONFIG_EXTRA_ENV_SETTINGS \
	ENV_MEM_LAYOUT_SETTINGS \
	BOOTENV \
	DFU_ALT_INFO
#endif

/* SPL can't handle all huge variables - define just DFU */
#if defined(CONFIG_SPL_BUILD) && defined(CONFIG_SPL_DFU_SUPPORT)
#undef CONFIG_EXTRA_ENV_SETTINGS
# define CONFIG_EXTRA_ENV_SETTINGS \
	"dfu_alt_info_ram=uboot.bin ram 0x8000000 0x1000000;" \
			  "atf-uboot.ub ram 0x10000000 0x1000000;" \
			  "Image ram 0x80000 0x3f80000;" \
			  "system.dtb ram 0x4000000 0x100000\0" \
	"dfu_bufsiz=0x1000\0"
#endif

#define CONFIG_SPL_TEXT_BASE		0xfffc0000
#define CONFIG_SPL_STACK		0xfffffffc
<<<<<<< HEAD
#define CONFIG_SPL_MAX_SIZE		0x40000
=======
#define CONFIG_SPL_MAX_SIZE		0x20000
>>>>>>> 8cbb389b

/* Just random location in OCM */
#define CONFIG_SPL_BSS_START_ADDR	0x0
#define CONFIG_SPL_BSS_MAX_SIZE		0x80000

#define CONFIG_SPL_FRAMEWORK
#define CONFIG_SPL_LIBCOMMON_SUPPORT
#define CONFIG_SPL_LIBGENERIC_SUPPORT
#define CONFIG_SPL_SERIAL_SUPPORT
#define CONFIG_SPL_BOARD_INIT
#define CONFIG_SPL_RAM_DEVICE

#define CONFIG_SPL_OS_BOOT
/* u-boot is like dtb */
#define CONFIG_SPL_FS_LOAD_ARGS_NAME	"u-boot.bin"
#define CONFIG_SYS_SPL_ARGS_ADDR	0x8000000

/* ATF is my kernel image */
#define CONFIG_SPL_FS_LOAD_KERNEL_NAME	"atf-uboot.ub"

/* FIT load address for RAM boot */
#define CONFIG_SPL_LOAD_FIT_ADDRESS	0x10000000

/* MMC support */
#ifdef CONFIG_ZYNQ_SDHCI
# define CONFIG_SPL_MMC_SUPPORT
# define CONFIG_SYS_MMCSD_FS_BOOT_PARTITION	1
# define CONFIG_SYS_MMCSD_RAW_MODE_ARGS_SECTOR	0 /* unused */
# define CONFIG_SYS_MMCSD_RAW_MODE_ARGS_SECTORS	0 /* unused */
# define CONFIG_SYS_MMCSD_RAW_MODE_KERNEL_SECTOR	0 /* unused */
# define CONFIG_SPL_LIBDISK_SUPPORT
# define CONFIG_SPL_FAT_SUPPORT
# define CONFIG_SPL_FS_LOAD_PAYLOAD_NAME	"u-boot.img"
#endif

#if defined(CONFIG_SPL_BUILD) && defined(CONFIG_SPL_DFU_SUPPORT)
# undef CONFIG_CMD_BOOTD
# define CONFIG_SPL_ENV_SUPPORT
# define CONFIG_SPL_HASH_SUPPORT
# define CONFIG_ENV_MAX_ENTRIES	10

# define CONFIG_SYS_SPL_MALLOC_START	0x20000000
# define CONFIG_SYS_SPL_MALLOC_SIZE	0x100000

#ifdef CONFIG_SPL_SYS_MALLOC_SIMPLE
# error "Disable CONFIG_SPL_SYS_MALLOC_SIMPLE. Full malloc needs to be used"
#endif
#endif

#endif /* __XILINX_ZYNQMP_H */<|MERGE_RESOLUTION|>--- conflicted
+++ resolved
@@ -397,11 +397,7 @@
 
 #define CONFIG_SPL_TEXT_BASE		0xfffc0000
 #define CONFIG_SPL_STACK		0xfffffffc
-<<<<<<< HEAD
 #define CONFIG_SPL_MAX_SIZE		0x40000
-=======
-#define CONFIG_SPL_MAX_SIZE		0x20000
->>>>>>> 8cbb389b
 
 /* Just random location in OCM */
 #define CONFIG_SPL_BSS_START_ADDR	0x0
