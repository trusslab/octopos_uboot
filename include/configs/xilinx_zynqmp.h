--- conflicted
+++ resolved
@@ -167,7 +167,6 @@
 # define DFU_ALT_INFO
 #endif
 
-<<<<<<< HEAD
 #if !defined(PARTS_DEFAULT)
 # define PARTS_DEFAULT
 #endif
@@ -261,8 +260,6 @@
 #define CONFIG_PREBOOT		"run setup"
 #define CONFIG_BOOTCOMMAND	"run $modeboot"
 
-=======
->>>>>>> 29e0cfb4
 #define CONFIG_BOARD_LATE_INIT
 
 /* Do not preserve environment */
@@ -323,10 +320,6 @@
 #define CONFIG_SCSI
 #endif
 
-#define CONFIG_FPGA_ZYNQMPPL
-#define CONFIG_FPGA_XILINX
-#define CONFIG_FPGA
-
 #define CONFIG_SYS_BOOTM_LEN	(60 * 1024 * 1024)
 
 #define CONFIG_CMD_UNZIP
@@ -427,11 +420,7 @@
 # define CONFIG_ENV_MAX_ENTRIES	10
 
 # define CONFIG_SYS_SPL_MALLOC_START	0x20000000
-<<<<<<< HEAD
 # define CONFIG_SYS_SPL_MALLOC_SIZE	0x100000
-=======
-# define CONFIG_SYS_SPL_MALLOC_SIZE	0x10000000
->>>>>>> 29e0cfb4
 
 #ifdef CONFIG_SPL_SYS_MALLOC_SIMPLE
 # error "Disable CONFIG_SPL_SYS_MALLOC_SIMPLE. Full malloc needs to be used"
