/*
 * (C) Copyright 2012 Michal Simek <monstr@monstr.eu>
 * (C) Copyright 2013 Xilinx, Inc.
 *
 * Common configuration options for all Zynq boards.
 *
 * SPDX-License-Identifier:	GPL-2.0+
 */

#ifndef __CONFIG_ZYNQ_COMMON_H
#define __CONFIG_ZYNQ_COMMON_H

/* High Level configuration Options */
#define CONFIG_ARMV7
#define CONFIG_ZYNQ

/* Cache options */
#define CONFIG_CMD_CACHE
#define CONFIG_SYS_CACHELINE_SIZE	32

#define CONFIG_SYS_L2CACHE_OFF
#ifndef CONFIG_SYS_L2CACHE_OFF
#define CONFIG_SYS_L2_PL310
#define CONFIG_SYS_PL310_BASE	0xf8f02000
#endif

/* Serial drivers */
#define CONFIG_BAUDRATE			115200
/* The following table includes the supported baudrates */
#define CONFIG_SYS_BAUDRATE_TABLE  \
	{300, 600, 1200, 2400, 4800, 9600, 19200, 38400, 57600, 115200, 230400}

<<<<<<< HEAD
#if defined(CONFIG_ZYNQ_SERIAL_UART0) || defined(CONFIG_ZYNQ_SERIAL_UART1)
#define CONFIG_ZYNQ_SERIAL
#endif

=======
>>>>>>> dda0dbfc
/* DCC driver */
#if defined(CONFIG_ZYNQ_DCC)
# define CONFIG_ARM_DCC
# define CONFIG_CPU_V6 /* Required by CONFIG_ARM_DCC */
#else
# define CONFIG_ZYNQ_SERIAL
#endif

/* Ethernet driver */
#if defined(CONFIG_ZYNQ_GEM0) || defined(CONFIG_ZYNQ_GEM1)
# define CONFIG_NET_MULTI
# define CONFIG_ZYNQ_GEM
# define CONFIG_MII
# define CONFIG_SYS_FAULT_ECHO_LINK_DOWN
# define CONFIG_PHYLIB
# define CONFIG_PHY_MARVELL
# define CONFIG_SYS_ENET
# define CONFIG_BOOTP_MAY_FAIL
#endif

/* SPI */
#ifdef CONFIG_ZYNQ_SPI
# define CONFIG_SPI_FLASH
# define CONFIG_SPI_FLASH_SST
# define CONFIG_CMD_SPI
# define CONFIG_CMD_SF
#endif

/* NOR */
#ifndef CONFIG_SYS_NO_FLASH
# define CONFIG_SYS_FLASH_BASE		0xE2000000
# define CONFIG_SYS_FLASH_SIZE		(16 * 1024 * 1024)
# define CONFIG_SYS_MAX_FLASH_BANKS	1
# define CONFIG_SYS_MAX_FLASH_SECT	512
# define CONFIG_SYS_FLASH_ERASE_TOUT	1000
# define CONFIG_SYS_FLASH_WRITE_TOUT	5000
# define CONFIG_FLASH_SHOW_PROGRESS	10
# define CONFIG_SYS_FLASH_CFI
# undef CONFIG_SYS_FLASH_EMPTY_INFO
# define CONFIG_FLASH_CFI_DRIVER
# undef CONFIG_SYS_FLASH_PROTECTION
# define CONFIG_SYS_FLASH_USE_BUFFER_WRITE
# define CONFIG_ZYNQ_M29EW_WB_HACK
#endif

/* MMC */
#if defined(CONFIG_ZYNQ_SDHCI0) || defined(CONFIG_ZYNQ_SDHCI1)
# define CONFIG_MMC
# define CONFIG_GENERIC_MMC
# define CONFIG_SDHCI
# define CONFIG_ZYNQ_SDHCI
# define CONFIG_CMD_MMC
#endif

<<<<<<< HEAD
#ifdef CONFIG_ZYNQ_USB
#define CONFIG_USB_EHCI
#define CONFIG_CMD_USB
#define CONFIG_USB_STORAGE
#define CONFIG_USB_EHCI_ZYNQ
#define CONFIG_USB_ULPI_VIEWPORT
#define CONFIG_USB_ULPI
#define CONFIG_EHCI_IS_TDI
#define CONFIG_USB_MAX_CONTROLLER_COUNT	2
#endif

#if defined (CONFIG_ZYNQ_SDHCI) || defined(CONFIG_ZYNQ_USB)
#define CONFIG_SUPPORT_VFAT
#define CONFIG_CMD_FAT
#define CONFIG_CMD_EXT2
#define CONFIG_FAT_WRITE
#define CONFIG_DOS_PARTITION
#define CONFIG_CMD_EXT4
#define CONFIG_CMD_EXT4_WRITE
#endif

/* QSPI */
#ifdef CONFIG_ZYNQ_QSPI
# define CONFIG_SF_DEFAULT_SPEED	30000000
# define CONFIG_SPI_FLASH
# define CONFIG_SPI_FLASH_BAR
# define CONFIG_SPI_FLASH_SPANSION
# define CONFIG_SPI_FLASH_STMICRO
# define CONFIG_SPI_FLASH_WINBOND
# define CONFIG_CMD_SPI
# define CONFIG_CMD_SF
# define CONFIG_SF_DUAL_FLASH
#endif

/* NAND */
#ifdef CONFIG_NAND_ZYNQ
# define CONFIG_CMD_NAND
# define CONFIG_CMD_NAND_LOCK_UNLOCK
# define CONFIG_SYS_MAX_NAND_DEVICE 1
# define CONFIG_SYS_NAND_SELF_INIT
# define CONFIG_SYS_NAND_ONFI_DETECTION
# define CONFIG_MTD_DEVICE
#endif

=======
>>>>>>> dda0dbfc
#define CONFIG_SYS_I2C_ZYNQ
/* I2C */
#if defined(CONFIG_SYS_I2C_ZYNQ)
# define CONFIG_CMD_I2C
# define CONFIG_SYS_I2C
# define CONFIG_SYS_I2C_ZYNQ_SPEED		100000
# define CONFIG_SYS_I2C_ZYNQ_SLAVE		0
#endif

/* EEPROM */
#ifdef CONFIG_ZYNQ_EEPROM
# define CONFIG_CMD_EEPROM
# define CONFIG_SYS_I2C_EEPROM_ADDR_LEN		1
# define CONFIG_SYS_I2C_EEPROM_ADDR		0x54
# define CONFIG_SYS_EEPROM_PAGE_WRITE_BITS	4
# define CONFIG_SYS_EEPROM_PAGE_WRITE_DELAY_MS	5
# define CONFIG_SYS_EEPROM_SIZE			1024 /* Bytes */
# define CONFIG_SYS_I2C_MUX_ADDR		0x74
# define CONFIG_SYS_I2C_MUX_EEPROM_SEL		0x4
#endif

/* Total Size of Environment Sector */
#define CONFIG_ENV_SIZE			(128 << 10)

/* Allow to overwrite serial and ethaddr */
#define CONFIG_ENV_OVERWRITE

/* Environment */
#ifndef CONFIG_ENV_IS_NOWHERE
# ifndef CONFIG_SYS_NO_FLASH
/* Environment in NOR flash */
#  define CONFIG_ENV_IS_IN_FLASH
# elif defined(CONFIG_ZYNQ_QSPI)
/* Environment in Serial Flash */
#  define CONFIG_ENV_IS_IN_SPI_FLASH
# elif defined(CONFIG_NAND_ZYNQ)
/* Environment in NAND flash */
#  define CONFIG_ENV_IS_IN_NAND
# elif defined(CONFIG_SYS_NO_FLASH)
#  define CONFIG_ENV_IS_NOWHERE
# endif

# define CONFIG_ENV_SECT_SIZE		CONFIG_ENV_SIZE
# ifndef CONFIG_ENV_OFFSET
#  define CONFIG_ENV_OFFSET		0xE0000
# endif
# define CONFIG_CMD_SAVEENV
#endif

/* Default environment */
#define CONFIG_EXTRA_ENV_SETTINGS	\
	"ethaddr=00:0a:35:00:01:22\0"	\
	"kernel_image=uImage\0"	\
	"ramdisk_image=uramdisk.image.gz\0"	\
	"devicetree_image=devicetree.dtb\0"	\
	"bitstream_image=system.bit.bin\0"	\
	"boot_image=BOOT.bin\0"	\
	"loadbit_addr=0x100000\0"	\
	"loadbootenv_addr=0x2000000\0" \
	"kernel_size=0x500000\0"	\
	"devicetree_size=0x20000\0"	\
	"ramdisk_size=0x5E0000\0"	\
	"boot_size=0xF00000\0"	\
	"fdt_high=0x20000000\0"	\
	"initrd_high=0x20000000\0"	\
<<<<<<< HEAD
	"bootenv=uEnv.txt\0" \
	"loadbootenv=fatload mmc 0 ${loadbootenv_addr} ${bootenv}\0" \
	"importbootenv=echo Importing environment from SD ...; " \
		"env import -t ${loadbootenv_addr} $filesize\0" \
	"mmc_loadbit_fat=echo Loading bitstream from SD/MMC/eMMC to RAM.. && " \
		"mmcinfo && " \
		"fatload mmc 0 ${loadbit_addr} ${bitstream_image} && " \
		"fpga load 0 ${loadbit_addr} ${filesize}\0" \
	"norboot=echo Copying Linux from NOR flash to RAM... && " \
		"cp.b 0xE2100000 0x3000000 ${kernel_size} && " \
		"cp.b 0xE2600000 0x2A00000 ${devicetree_size} && " \
		"echo Copying ramdisk... && " \
		"cp.b 0xE2620000 0x2000000 ${ramdisk_size} && " \
		"bootm 0x3000000 0x2000000 0x2A00000\0" \
	"qspiboot=echo Copying Linux from QSPI flash to RAM... && " \
		"sf probe 0 0 0 && " \
		"sf read 0x3000000 0x100000 ${kernel_size} && " \
		"sf read 0x2A00000 0x600000 ${devicetree_size} && " \
		"echo Copying ramdisk... && " \
		"sf read 0x2000000 0x620000 ${ramdisk_size} && " \
		"bootm 0x3000000 0x2000000 0x2A00000\0" \
	"uenvboot=" \
		"if run loadbootenv; then " \
			"echo Loaded environment from ${bootenv}; " \
			"run importbootenv; " \
		"fi; " \
		"if test -n $uenvcmd; then " \
			"echo Running uenvcmd ...; " \
			"run uenvcmd; " \
		"fi\0" \
	"sdboot=if mmcinfo; then " \
			"run uenvboot; " \
			"echo Copying Linux from SD to RAM... && " \
			"fatload mmc 0 0x3000000 ${kernel_image} && " \
			"fatload mmc 0 0x2A00000 ${devicetree_image} && " \
			"fatload mmc 0 0x2000000 ${ramdisk_image} && " \
			"bootm 0x3000000 0x2000000 0x2A00000; " \
		"fi\0" \
	"usbboot=if usb start; then " \
			"run uenvboot; " \
			"echo Copying Linux from USB to RAM... && " \
			"fatload usb 0 0x3000000 ${kernel_image} && " \
			"fatload usb 0 0x2A00000 ${devicetree_image} && " \
			"fatload usb 0 0x2000000 ${ramdisk_image} && " \
			"bootm 0x3000000 0x2000000 0x2A00000; " \
		"fi\0" \
	"nandboot=echo Copying Linux from NAND flash to RAM... && " \
		"nand read 0x3000000 0x100000 ${kernel_size} && " \
		"nand read 0x2A00000 0x600000 ${devicetree_size} && " \
		"echo Copying ramdisk... && " \
		"nand read 0x2000000 0x620000 ${ramdisk_size} && " \
		"bootm 0x3000000 0x2000000 0x2A00000\0" \
	"jtagboot=echo TFTPing Linux to RAM... && " \
		"tftpboot 0x3000000 ${kernel_image} && " \
		"tftpboot 0x2A00000 ${devicetree_image} && " \
		"tftpboot 0x2000000 ${ramdisk_image} && " \
		"bootm 0x3000000 0x2000000 0x2A00000\0" \
	"rsa_norboot=echo Copying Image from NOR flash to RAM... && " \
		"cp.b 0xE2100000 0x100000 ${boot_size} && " \
		"zynqrsa 0x100000 && " \
		"bootm 0x3000000 0x2000000 0x2A00000\0" \
	"rsa_nandboot=echo Copying Image from NAND flash to RAM... && " \
		"nand read 0x100000 0x0 ${boot_size} && " \
		"zynqrsa 0x100000 && " \
		"bootm 0x3000000 0x2000000 0x2A00000\0" \
	"rsa_qspiboot=echo Copying Image from QSPI flash to RAM... && " \
		"sf probe 0 0 0 && " \
		"sf read 0x100000 0x0 ${boot_size} && " \
		"zynqrsa 0x100000 && " \
		"bootm 0x3000000 0x2000000 0x2A00000\0" \
	"rsa_sdboot=echo Copying Image from SD to RAM... && " \
		"fatload mmc 0 0x100000 ${boot_image} && " \
		"zynqrsa 0x100000 && " \
		"bootm 0x3000000 0x2000000 0x2A00000\0" \
	"rsa_jtagboot=echo TFTPing Image to RAM... && " \
		"tftpboot 0x100000 ${boot_image} && " \
		"zynqrsa 0x100000 && " \
		"bootm 0x3000000 0x2000000 0x2A00000\0"

/* Default environment */
#define CONFIG_IPADDR	10.10.70.102
#define CONFIG_SERVERIP	10.10.70.101

/* default boot is according to the bootmode switch settings */
#if defined(CONFIG_CMD_ZYNQ_RSA)
#define CONFIG_BOOTCOMMAND		"run rsa_$modeboot"
#else
=======
	"norboot=echo Copying FIT from NOR flash to RAM... && " \
		"cp.b ${nor_flash_off} ${load_addr} ${fit_size} && " \
		"bootm ${load_addr}\0" \
	"sdboot=echo Copying FIT from SD to RAM... && " \
		"fatload mmc 0 ${load_addr} ${fit_image} && " \
		"bootm ${load_addr}\0" \
	"jtagboot=echo TFTPing FIT to RAM... && " \
		"tftpboot ${load_addr} ${fit_image} && " \
		"bootm ${load_addr}\0"
>>>>>>> dda0dbfc
#define CONFIG_BOOTCOMMAND		"run $modeboot"
#endif
#define CONFIG_BOOTDELAY		3 /* -1 to Disable autoboot */
#define CONFIG_SYS_LOAD_ADDR		0 /* default? */

/* Miscellaneous configurable options */
#define CONFIG_SYS_PROMPT		"zynq-uboot> "
#define CONFIG_SYS_HUSH_PARSER

#define CONFIG_CMDLINE_EDITING
#define CONFIG_AUTO_COMPLETE
#define CONFIG_BOARD_LATE_INIT
#define CONFIG_SYS_LONGHELP
<<<<<<< HEAD
#define CONFIG_SYS_MAXARGS		32 /* max number of command args */
#define CONFIG_SYS_CBSIZE		2048 /* Console I/O Buffer Size */
=======
#define CONFIG_CLOCKS
#define CONFIG_CMD_CLK
#define CONFIG_SYS_MAXARGS		15 /* max number of command args */
#define CONFIG_SYS_CBSIZE		256 /* Console I/O Buffer Size */
>>>>>>> dda0dbfc
#define CONFIG_SYS_PBSIZE		(CONFIG_SYS_CBSIZE + \
					sizeof(CONFIG_SYS_PROMPT) + 16)

/* Physical Memory map */
#if defined(CONFIG_CSE_QSPI) || defined(CONFIG_CSE_NOR)
# define CONFIG_SYS_TEXT_BASE		0xFFFC4800
#elif defined(CONFIG_CSE_NAND)
# define CONFIG_SYS_TEXT_BASE		0x00100000
#elif defined(CONFIG_ZYNQ_OCM)
# define CONFIG_SYS_TEXT_BASE		0xFFFC0000
#else
# define CONFIG_SYS_TEXT_BASE		0x4000000
#endif

#define CONFIG_NR_DRAM_BANKS		1
#define CONFIG_SYS_SDRAM_BASE		0

#define CONFIG_SYS_MEMTEST_START	CONFIG_SYS_SDRAM_BASE
#define CONFIG_SYS_MEMTEST_END		(CONFIG_SYS_SDRAM_BASE + 0x1000)

#define CONFIG_SYS_MALLOC_LEN		0x400000

#define CONFIG_SYS_INIT_RAM_ADDR	0xFFFF0000
#define CONFIG_SYS_INIT_RAM_SIZE	0x1000
#define CONFIG_SYS_INIT_SP_ADDR		(CONFIG_SYS_INIT_RAM_ADDR + \
					CONFIG_SYS_INIT_RAM_SIZE - \
					GENERATED_GBL_DATA_SIZE)

/* Enable the PL to be downloaded */
#define CONFIG_FPGA
#define CONFIG_FPGA_XILINX
#define CONFIG_FPGA_ZYNQPL
#define CONFIG_CMD_FPGA
#define CONFIG_FPGA_LOADFS

/* Open Firmware flat tree */
#define CONFIG_OF_LIBFDT

/* FIT support */
#define CONFIG_FIT
#define CONFIG_FIT_VERBOSE	1 /* enable fit_format_{error,warning}() */

/* Extend size of kernel image for uncompression */
#define CONFIG_SYS_BOOTM_LEN	(60 * 1024 * 1024)

/* Extend size of kernel image for uncompression */
#define CONFIG_SYS_BOOTM_LEN	(20 * 1024 * 1024)

/* Boot FreeBSD/vxWorks from an ELF image */
#if defined(CONFIG_ZYNQ_BOOT_FREEBSD)
# define CONFIG_API
# define CONFIG_CMD_ELF
# define CONFIG_SYS_MMC_MAX_DEVICE	1
#endif

<<<<<<< HEAD
#include <config_cmd_default.h>

#ifdef CONFIG_SYS_ENET
# define CONFIG_CMD_PING
# define CONFIG_CMD_DHCP
# define CONFIG_CMD_MII
# define CONFIG_CMD_TFTPPUT
#else
# undef CONFIG_CMD_NET
# undef CONFIG_CMD_NFS
#endif

#define CONFIG_CLOCKS
#define CONFIG_CMD_CLK

#if defined(CONFIG_CMD_ZYNQ_RSA)
#define CONFIG_RSA
#define CONFIG_SHA256
#define CONFIG_CMD_ZYNQ_AES
#endif

#define CONFIG_CMD_BOOTZ
#undef CONFIG_BOOTM_NETBSD

#define CONFIG_SYS_HZ			1000

/* For development/debugging */
#ifdef DEBUG
# define CONFIG_CMD_REGINFO
# define CONFIG_PANIC_HANG
#endif

#define CONFIG_SYS_LDSCRIPT  "arch/arm/cpu/armv7/zynq/u-boot.lds"
=======
#define CONFIG_SYS_LDSCRIPT  "arch/arm/cpu/armv7/zynq/u-boot.lds"

/* Commands */
#include <config_cmd_default.h>

#define CONFIG_CMD_PING
#define CONFIG_CMD_DHCP
#define CONFIG_CMD_MII
#define CONFIG_CMD_TFTPPUT
>>>>>>> dda0dbfc

/* SPL part */
#define CONFIG_SPL
#define CONFIG_CMD_SPL
#define CONFIG_SPL_FRAMEWORK
#define CONFIG_SPL_LIBCOMMON_SUPPORT
#define CONFIG_SPL_LIBGENERIC_SUPPORT
#define CONFIG_SPL_SERIAL_SUPPORT
<<<<<<< HEAD
#define CONFIG_SPL_BOARD_INIT
=======
>>>>>>> dda0dbfc

#define CONFIG_SPL_LDSCRIPT	"arch/arm/cpu/armv7/zynq/u-boot-spl.lds"

/* Disable dcache for SPL just for sure */
#ifdef CONFIG_SPL_BUILD
#define CONFIG_SYS_DCACHE_OFF
<<<<<<< HEAD
#endif

/* FPGA support */
#define CONFIG_SPL_FPGA_SUPPORT
#define CONFIG_SPL_FPGA_LOAD_ADDR      0x1000000
/* #define CONFIG_SPL_FPGA_BIT */
#ifdef CONFIG_SPL_FPGA_BIT
# define CONFIG_SPL_FPGA_LOAD_ARGS_NAME "download.bit"
#else
# define CONFIG_SPL_FPGA_LOAD_ARGS_NAME "fpga.bin"
=======
#undef CONFIG_FPGA
#undef CONFIG_OF_CONTROL
>>>>>>> dda0dbfc
#endif

/* MMC support */
#ifdef CONFIG_ZYNQ_SDHCI0
#define CONFIG_SPL_MMC_SUPPORT
#define CONFIG_SYS_MMCSD_RAW_MODE_U_BOOT_SECTOR 0x300 /* address 0x60000 */
#define CONFIG_SYS_U_BOOT_MAX_SIZE_SECTORS      0x200 /* 256 KB */
#define CONFIG_SYS_MMC_SD_FAT_BOOT_PARTITION    1
#define CONFIG_SPL_LIBDISK_SUPPORT
#define CONFIG_SPL_FAT_SUPPORT
#define CONFIG_SPL_FAT_LOAD_PAYLOAD_NAME     "u-boot.img"
#endif

/* Address in RAM where the parameters must be copied by SPL. */
#define CONFIG_SYS_SPL_ARGS_ADDR	0x10000000

#define CONFIG_SPL_FAT_LOAD_ARGS_NAME		"system.dtb"
#define CONFIG_SPL_FAT_LOAD_KERNEL_NAME		"uImage"

/* Not using MMC raw mode - just for compilation purpose */
#define CONFIG_SYS_MMCSD_RAW_MODE_ARGS_SECTOR	0
#define CONFIG_SYS_MMCSD_RAW_MODE_ARGS_SECTORS	0
#define CONFIG_SYS_MMCSD_RAW_MODE_KERNEL_SECTOR	0

/* qspi mode is working fine */
#ifdef CONFIG_ZYNQ_QSPI
#define CONFIG_SPL_SPI_SUPPORT
#define CONFIG_SPL_SPI_LOAD
#define CONFIG_SPL_SPI_FLASH_SUPPORT
#define CONFIG_SPL_SPI_BUS	0
<<<<<<< HEAD
#define CONFIG_SYS_SPI_U_BOOT_OFFS	0x80000
#define CONFIG_SPL_SPI_CS	0
#endif

#ifdef DEBUG
#define CONFIG_SPL_RAM_DEVICE
#define CONFIG_SPL_NET_SUPPORT
#define CONFIG_SPL_ETH_SUPPORT
#define CONFIG_SPL_ENV_SUPPORT
#define CONFIG_SPL_ETH_DEVICE "Gem.e000b000"
#endif

=======
#define CONFIG_SYS_SPI_U_BOOT_OFFS	0x100000
#define CONFIG_SPL_SPI_CS	0
#endif

>>>>>>> dda0dbfc
/* for booting directly linux */
#define CONFIG_SPL_OS_BOOT

/* SP location before relocation, must use scratch RAM */
#define CONFIG_SPL_TEXT_BASE	0x0

/* 3 * 64kB blocks of OCM - one is on the top because of bootrom */
<<<<<<< HEAD
#define CONFIG_SPL_MAX_FOOTPRINT	0x30000
=======
#define CONFIG_SPL_MAX_SIZE	0x30000
>>>>>>> dda0dbfc

/* The highest 64k OCM address */
#define OCM_HIGH_ADDR	0xffff0000

/* Just define any reasonable size */
#define CONFIG_SPL_STACK_SIZE	0x1000

/* SPL stack position - and stack goes down */
#define CONFIG_SPL_STACK	(OCM_HIGH_ADDR + CONFIG_SPL_STACK_SIZE)

/* On the top of OCM space */
#define CONFIG_SYS_SPL_MALLOC_START	(CONFIG_SPL_STACK + \
					 GENERATED_GBL_DATA_SIZE)
#define CONFIG_SYS_SPL_MALLOC_SIZE	0x1000

<<<<<<< HEAD
/* These two can't be more than 0xffffff2c */
/* CONFIG_SYS_SPL_MALLOC_START + CONFIG_SYS_SPL_MALLOC_SIZE */
=======
/* BSS setup */
#define CONFIG_SPL_BSS_START_ADDR	0x100000
#define CONFIG_SPL_BSS_MAX_SIZE		0x100000

#define CONFIG_SYS_UBOOT_START	CONFIG_SYS_TEXT_BASE
>>>>>>> dda0dbfc

#endif /* __CONFIG_ZYNQ_COMMON_H */<|MERGE_RESOLUTION|>--- conflicted
+++ resolved
@@ -30,19 +30,14 @@
 #define CONFIG_SYS_BAUDRATE_TABLE  \
 	{300, 600, 1200, 2400, 4800, 9600, 19200, 38400, 57600, 115200, 230400}
 
-<<<<<<< HEAD
-#if defined(CONFIG_ZYNQ_SERIAL_UART0) || defined(CONFIG_ZYNQ_SERIAL_UART1)
-#define CONFIG_ZYNQ_SERIAL
-#endif
-
-=======
->>>>>>> dda0dbfc
 /* DCC driver */
 #if defined(CONFIG_ZYNQ_DCC)
 # define CONFIG_ARM_DCC
 # define CONFIG_CPU_V6 /* Required by CONFIG_ARM_DCC */
 #else
-# define CONFIG_ZYNQ_SERIAL
+# if defined(CONFIG_ZYNQ_SERIAL_UART0) || defined(CONFIG_ZYNQ_SERIAL_UART1)
+#  define CONFIG_ZYNQ_SERIAL
+# endif
 #endif
 
 /* Ethernet driver */
@@ -91,7 +86,6 @@
 # define CONFIG_CMD_MMC
 #endif
 
-<<<<<<< HEAD
 #ifdef CONFIG_ZYNQ_USB
 #define CONFIG_USB_EHCI
 #define CONFIG_CMD_USB
@@ -136,8 +130,6 @@
 # define CONFIG_MTD_DEVICE
 #endif
 
-=======
->>>>>>> dda0dbfc
 #define CONFIG_SYS_I2C_ZYNQ
 /* I2C */
 #if defined(CONFIG_SYS_I2C_ZYNQ)
@@ -203,7 +195,6 @@
 	"boot_size=0xF00000\0"	\
 	"fdt_high=0x20000000\0"	\
 	"initrd_high=0x20000000\0"	\
-<<<<<<< HEAD
 	"bootenv=uEnv.txt\0" \
 	"loadbootenv=fatload mmc 0 ${loadbootenv_addr} ${bootenv}\0" \
 	"importbootenv=echo Importing environment from SD ...; " \
@@ -291,17 +282,6 @@
 #if defined(CONFIG_CMD_ZYNQ_RSA)
 #define CONFIG_BOOTCOMMAND		"run rsa_$modeboot"
 #else
-=======
-	"norboot=echo Copying FIT from NOR flash to RAM... && " \
-		"cp.b ${nor_flash_off} ${load_addr} ${fit_size} && " \
-		"bootm ${load_addr}\0" \
-	"sdboot=echo Copying FIT from SD to RAM... && " \
-		"fatload mmc 0 ${load_addr} ${fit_image} && " \
-		"bootm ${load_addr}\0" \
-	"jtagboot=echo TFTPing FIT to RAM... && " \
-		"tftpboot ${load_addr} ${fit_image} && " \
-		"bootm ${load_addr}\0"
->>>>>>> dda0dbfc
 #define CONFIG_BOOTCOMMAND		"run $modeboot"
 #endif
 #define CONFIG_BOOTDELAY		3 /* -1 to Disable autoboot */
@@ -315,15 +295,10 @@
 #define CONFIG_AUTO_COMPLETE
 #define CONFIG_BOARD_LATE_INIT
 #define CONFIG_SYS_LONGHELP
-<<<<<<< HEAD
+#define CONFIG_CLOCKS
+#define CONFIG_CMD_CLK
 #define CONFIG_SYS_MAXARGS		32 /* max number of command args */
 #define CONFIG_SYS_CBSIZE		2048 /* Console I/O Buffer Size */
-=======
-#define CONFIG_CLOCKS
-#define CONFIG_CMD_CLK
-#define CONFIG_SYS_MAXARGS		15 /* max number of command args */
-#define CONFIG_SYS_CBSIZE		256 /* Console I/O Buffer Size */
->>>>>>> dda0dbfc
 #define CONFIG_SYS_PBSIZE		(CONFIG_SYS_CBSIZE + \
 					sizeof(CONFIG_SYS_PROMPT) + 16)
 
@@ -369,9 +344,6 @@
 /* Extend size of kernel image for uncompression */
 #define CONFIG_SYS_BOOTM_LEN	(60 * 1024 * 1024)
 
-/* Extend size of kernel image for uncompression */
-#define CONFIG_SYS_BOOTM_LEN	(20 * 1024 * 1024)
-
 /* Boot FreeBSD/vxWorks from an ELF image */
 #if defined(CONFIG_ZYNQ_BOOT_FREEBSD)
 # define CONFIG_API
@@ -379,7 +351,7 @@
 # define CONFIG_SYS_MMC_MAX_DEVICE	1
 #endif
 
-<<<<<<< HEAD
+/* Commands */
 #include <config_cmd_default.h>
 
 #ifdef CONFIG_SYS_ENET
@@ -392,9 +364,6 @@
 # undef CONFIG_CMD_NFS
 #endif
 
-#define CONFIG_CLOCKS
-#define CONFIG_CMD_CLK
-
 #if defined(CONFIG_CMD_ZYNQ_RSA)
 #define CONFIG_RSA
 #define CONFIG_SHA256
@@ -413,17 +382,6 @@
 #endif
 
 #define CONFIG_SYS_LDSCRIPT  "arch/arm/cpu/armv7/zynq/u-boot.lds"
-=======
-#define CONFIG_SYS_LDSCRIPT  "arch/arm/cpu/armv7/zynq/u-boot.lds"
-
-/* Commands */
-#include <config_cmd_default.h>
-
-#define CONFIG_CMD_PING
-#define CONFIG_CMD_DHCP
-#define CONFIG_CMD_MII
-#define CONFIG_CMD_TFTPPUT
->>>>>>> dda0dbfc
 
 /* SPL part */
 #define CONFIG_SPL
@@ -432,17 +390,13 @@
 #define CONFIG_SPL_LIBCOMMON_SUPPORT
 #define CONFIG_SPL_LIBGENERIC_SUPPORT
 #define CONFIG_SPL_SERIAL_SUPPORT
-<<<<<<< HEAD
 #define CONFIG_SPL_BOARD_INIT
-=======
->>>>>>> dda0dbfc
 
 #define CONFIG_SPL_LDSCRIPT	"arch/arm/cpu/armv7/zynq/u-boot-spl.lds"
 
 /* Disable dcache for SPL just for sure */
 #ifdef CONFIG_SPL_BUILD
 #define CONFIG_SYS_DCACHE_OFF
-<<<<<<< HEAD
 #endif
 
 /* FPGA support */
@@ -453,10 +407,6 @@
 # define CONFIG_SPL_FPGA_LOAD_ARGS_NAME "download.bit"
 #else
 # define CONFIG_SPL_FPGA_LOAD_ARGS_NAME "fpga.bin"
-=======
-#undef CONFIG_FPGA
-#undef CONFIG_OF_CONTROL
->>>>>>> dda0dbfc
 #endif
 
 /* MMC support */
@@ -487,7 +437,6 @@
 #define CONFIG_SPL_SPI_LOAD
 #define CONFIG_SPL_SPI_FLASH_SUPPORT
 #define CONFIG_SPL_SPI_BUS	0
-<<<<<<< HEAD
 #define CONFIG_SYS_SPI_U_BOOT_OFFS	0x80000
 #define CONFIG_SPL_SPI_CS	0
 #endif
@@ -500,12 +449,6 @@
 #define CONFIG_SPL_ETH_DEVICE "Gem.e000b000"
 #endif
 
-=======
-#define CONFIG_SYS_SPI_U_BOOT_OFFS	0x100000
-#define CONFIG_SPL_SPI_CS	0
-#endif
-
->>>>>>> dda0dbfc
 /* for booting directly linux */
 #define CONFIG_SPL_OS_BOOT
 
@@ -513,11 +456,8 @@
 #define CONFIG_SPL_TEXT_BASE	0x0
 
 /* 3 * 64kB blocks of OCM - one is on the top because of bootrom */
-<<<<<<< HEAD
 #define CONFIG_SPL_MAX_FOOTPRINT	0x30000
-=======
 #define CONFIG_SPL_MAX_SIZE	0x30000
->>>>>>> dda0dbfc
 
 /* The highest 64k OCM address */
 #define OCM_HIGH_ADDR	0xffff0000
@@ -533,15 +473,10 @@
 					 GENERATED_GBL_DATA_SIZE)
 #define CONFIG_SYS_SPL_MALLOC_SIZE	0x1000
 
-<<<<<<< HEAD
-/* These two can't be more than 0xffffff2c */
-/* CONFIG_SYS_SPL_MALLOC_START + CONFIG_SYS_SPL_MALLOC_SIZE */
-=======
 /* BSS setup */
 #define CONFIG_SPL_BSS_START_ADDR	0x100000
 #define CONFIG_SPL_BSS_MAX_SIZE		0x100000
 
 #define CONFIG_SYS_UBOOT_START	CONFIG_SYS_TEXT_BASE
->>>>>>> dda0dbfc
 
 #endif /* __CONFIG_ZYNQ_COMMON_H */