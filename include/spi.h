--- conflicted
+++ resolved
@@ -131,16 +131,11 @@
 	unsigned int wordlen;
 	unsigned int max_write_size;
 	void *memory_map;
-<<<<<<< HEAD
 	u8 option;
 	u8 dio;
 	u32 bytemode;
 	u32 flags;
 	u8 dummy_bytes;
-=======
-
-	u8 flags;
->>>>>>> f3dd87e0
 #define SPI_XFER_BEGIN		BIT(0)	/* Assert CS before transfer */
 #define SPI_XFER_END		BIT(1)	/* Deassert CS after transfer */
 #define SPI_XFER_ONCE		(SPI_XFER_BEGIN | SPI_XFER_END)
