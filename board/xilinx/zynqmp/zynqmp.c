// SPDX-License-Identifier: GPL-2.0+
/*
 * (C) Copyright 2014 - 2015 Xilinx, Inc.
 * Michal Simek <michal.simek@xilinx.com>
 */

#include <common.h>
#include <uboot_aes.h>
#include <sata.h>
#include <ahci.h>
#include <scsi.h>
#include <malloc.h>
#include <wdt.h>
#include <asm/arch/clk.h>
#include <asm/arch/hardware.h>
#include <asm/arch/sys_proto.h>
#include <asm/arch/psu_init_gpl.h>
#include <asm/io.h>
<<<<<<< HEAD
=======
#include <dm/device.h>
>>>>>>> 0157013f
#include <dm/uclass.h>
#include <usb.h>
#include <dwc3-uboot.h>
#include <zynqmppl.h>
#include <i2c.h>
#include <g_dnl.h>

DECLARE_GLOBAL_DATA_PTR;

#if !defined(CONFIG_SPL_BUILD) && defined(CONFIG_WDT)
static struct udevice *watchdog_dev;
#endif

#if defined(CONFIG_FPGA) && defined(CONFIG_FPGA_ZYNQMPPL) && \
    !defined(CONFIG_SPL_BUILD)
static xilinx_desc zynqmppl = XILINX_ZYNQMP_DESC;

static const struct {
	u32 id;
	u32 ver;
	char *name;
	bool evexists;
} zynqmp_devices[] = {
	{
		.id = 0x10,
		.name = "3eg",
	},
	{
		.id = 0x10,
		.ver = 0x2c,
		.name = "3cg",
	},
	{
		.id = 0x11,
		.name = "2eg",
	},
	{
		.id = 0x11,
		.ver = 0x2c,
		.name = "2cg",
	},
	{
		.id = 0x20,
		.name = "5ev",
		.evexists = 1,
	},
	{
		.id = 0x20,
		.ver = 0x100,
		.name = "5eg",
		.evexists = 1,
	},
	{
		.id = 0x20,
		.ver = 0x12c,
		.name = "5cg",
		.evexists = 1,
	},
	{
		.id = 0x21,
		.name = "4ev",
		.evexists = 1,
	},
	{
		.id = 0x21,
		.ver = 0x100,
		.name = "4eg",
		.evexists = 1,
	},
	{
		.id = 0x21,
		.ver = 0x12c,
		.name = "4cg",
		.evexists = 1,
	},
	{
		.id = 0x30,
		.name = "7ev",
		.evexists = 1,
	},
	{
		.id = 0x30,
		.ver = 0x100,
		.name = "7eg",
		.evexists = 1,
	},
	{
		.id = 0x30,
		.ver = 0x12c,
		.name = "7cg",
		.evexists = 1,
	},
	{
		.id = 0x38,
		.name = "9eg",
	},
	{
		.id = 0x38,
		.ver = 0x2c,
		.name = "9cg",
	},
	{
		.id = 0x39,
		.name = "6eg",
	},
	{
		.id = 0x39,
		.ver = 0x2c,
		.name = "6cg",
	},
	{
		.id = 0x40,
		.name = "11eg",
	},
	{ /* For testing purpose only */
		.id = 0x50,
		.ver = 0x2c,
		.name = "15cg",
	},
	{
		.id = 0x50,
		.name = "15eg",
	},
	{
		.id = 0x58,
		.name = "19eg",
	},
	{
		.id = 0x59,
		.name = "17eg",
	},
	{
		.id = 0x61,
		.name = "21dr",
	},
	{
		.id = 0x63,
		.name = "23dr",
	},
	{
		.id = 0x65,
		.name = "25dr",
	},
	{
		.id = 0x64,
		.name = "27dr",
	},
	{
		.id = 0x60,
		.name = "28dr",
	},
	{
		.id = 0x62,
		.name = "29dr",
	},
};
#endif

int chip_id(unsigned char id)
{
	struct pt_regs regs;
	int val = -EINVAL;

	if (current_el() != 3) {
		regs.regs[0] = ZYNQMP_SIP_SVC_CSU_DMA_CHIPID;
		regs.regs[1] = 0;
		regs.regs[2] = 0;
		regs.regs[3] = 0;

		smc_call(&regs);

		/*
		 * SMC returns:
		 * regs[0][31:0]  = status of the operation
		 * regs[0][63:32] = CSU.IDCODE register
		 * regs[1][31:0]  = CSU.version register
		 * regs[1][63:32] = CSU.IDCODE2 register
		 */
		switch (id) {
		case IDCODE:
			regs.regs[0] = upper_32_bits(regs.regs[0]);
			regs.regs[0] &= ZYNQMP_CSU_IDCODE_DEVICE_CODE_MASK |
					ZYNQMP_CSU_IDCODE_SVD_MASK;
			regs.regs[0] >>= ZYNQMP_CSU_IDCODE_SVD_SHIFT;
			val = regs.regs[0];
			break;
		case VERSION:
			regs.regs[1] = lower_32_bits(regs.regs[1]);
			regs.regs[1] &= ZYNQMP_CSU_SILICON_VER_MASK;
			val = regs.regs[1];
			break;
		case IDCODE2:
			regs.regs[1] = lower_32_bits(regs.regs[1]);
			regs.regs[1] >>= ZYNQMP_CSU_VERSION_EMPTY_SHIFT;
			val = regs.regs[1];
			break;
		default:
			printf("%s, Invalid Req:0x%x\n", __func__, id);
		}
	} else {
		switch (id) {
		case IDCODE:
			val = readl(ZYNQMP_CSU_IDCODE_ADDR);
			val &= ZYNQMP_CSU_IDCODE_DEVICE_CODE_MASK |
			       ZYNQMP_CSU_IDCODE_SVD_MASK;
			val >>= ZYNQMP_CSU_IDCODE_SVD_SHIFT;
			break;
		case VERSION:
			val = readl(ZYNQMP_CSU_VER_ADDR);
			val &= ZYNQMP_CSU_SILICON_VER_MASK;
			break;
		default:
			printf("%s, Invalid Req:0x%x\n", __func__, id);
		}
	}

	return val;
}

#define ZYNQMP_VERSION_SIZE		9
#define ZYNQMP_PL_STATUS_BIT		9
<<<<<<< HEAD
#define ZYNQMP_IPDIS_VCU_BIT		8
#define ZYNQMP_PL_STATUS_MASK		BIT(ZYNQMP_PL_STATUS_BIT)
#define ZYNQMP_CSU_VERSION_MASK		~(ZYNQMP_PL_STATUS_MASK)
#define ZYNQMP_CSU_VCUDIS_VER_MASK	ZYNQMP_CSU_VERSION_MASK & \
					~BIT(ZYNQMP_IPDIS_VCU_BIT)
#define MAX_VARIANTS_EV			3
=======
#define ZYNQMP_PL_STATUS_MASK		BIT(ZYNQMP_PL_STATUS_BIT)
#define ZYNQMP_CSU_VERSION_MASK		~(ZYNQMP_PL_STATUS_MASK)
>>>>>>> 0157013f

#if defined(CONFIG_FPGA) && defined(CONFIG_FPGA_ZYNQMPPL) && \
	!defined(CONFIG_SPL_BUILD)
static char *zynqmp_get_silicon_idcode_name(void)
{
<<<<<<< HEAD
	u32 i, id, ver, j;
=======
	u32 i, id, ver;
>>>>>>> 0157013f
	char *buf;
	static char name[ZYNQMP_VERSION_SIZE];

	id = chip_id(IDCODE);
	ver = chip_id(IDCODE2);

	for (i = 0; i < ARRAY_SIZE(zynqmp_devices); i++) {
<<<<<<< HEAD
		if (zynqmp_devices[i].id == id) {
			if (zynqmp_devices[i].evexists &&
			    !(ver & ZYNQMP_PL_STATUS_MASK))
				break;
			if (zynqmp_devices[i].ver == (ver &
			    ZYNQMP_CSU_VERSION_MASK))
				break;
		}
	}

	if (i >= ARRAY_SIZE(zynqmp_devices))
		return "unknown";

	strncat(name, "zu", 2);
	if (!zynqmp_devices[i].evexists ||
	    (ver & ZYNQMP_PL_STATUS_MASK)) {
		strncat(name, zynqmp_devices[i].name,
			ZYNQMP_VERSION_SIZE - 3);
		return name;
	}

	/*
	 * Here we are means, PL not powered up and ev variant
	 * exists. So, we need to ignore VCU disable bit(8) in
	 * version and findout if its CG or EG/EV variant.
	 */
	for (j = 0; j < MAX_VARIANTS_EV; j++, i++) {
		if ((zynqmp_devices[i].ver & ~BIT(ZYNQMP_IPDIS_VCU_BIT)) ==
		    (ver & ZYNQMP_CSU_VCUDIS_VER_MASK)) {
=======
		if ((zynqmp_devices[i].id == id) &&
		    (zynqmp_devices[i].ver == (ver &
		    ZYNQMP_CSU_VERSION_MASK))) {
			strncat(name, "zu", 2);
>>>>>>> 0157013f
			strncat(name, zynqmp_devices[i].name,
				ZYNQMP_VERSION_SIZE - 3);
			break;
		}
<<<<<<< HEAD
	}

	if (j >= MAX_VARIANTS_EV)
		return "unknown";

	if (strstr(name, "eg") || strstr(name, "ev")) {
		buf = strstr(name, "e");
		*buf = '\0';
	}

=======
	}

	if (i >= ARRAY_SIZE(zynqmp_devices))
		return "unknown";

	if (!zynqmp_devices[i].evexists)
		return name;

	if (ver & ZYNQMP_PL_STATUS_MASK)
		return name;

	if (strstr(name, "eg") || strstr(name, "ev")) {
		buf = strstr(name, "e");
		*buf = '\0';
	}

>>>>>>> 0157013f
	return name;
}
#endif

int board_early_init_f(void)
{
	int ret = 0;
#if !defined(CONFIG_SPL_BUILD) && defined(CONFIG_CLK_ZYNQMP)
	u32 pm_api_version;

	pm_api_version = zynqmp_pmufw_version();
	printf("PMUFW:\tv%d.%d\n",
	       pm_api_version >> ZYNQMP_PM_VERSION_MAJOR_SHIFT,
	       pm_api_version & ZYNQMP_PM_VERSION_MINOR_MASK);

	if (pm_api_version < ZYNQMP_PM_VERSION)
		panic("PMUFW version error. Expected: v%d.%d\n",
		      ZYNQMP_PM_VERSION_MAJOR, ZYNQMP_PM_VERSION_MINOR);
#endif

#if defined(CONFIG_ZYNQMP_PSU_INIT_ENABLED)
	ret = psu_init();
#endif

#if defined(CONFIG_WDT) && !defined(CONFIG_SPL_BUILD)
	/* bss is not cleared at time when watchdog_reset() is called */
	watchdog_dev = NULL;
#endif

	return ret;
}

int board_init(void)
{
	printf("EL Level:\tEL%d\n", current_el());

#if defined(CONFIG_FPGA) && defined(CONFIG_FPGA_ZYNQMPPL) && \
    !defined(CONFIG_SPL_BUILD) || (defined(CONFIG_SPL_FPGA_SUPPORT) && \
    defined(CONFIG_SPL_BUILD))
	if (current_el() != 3) {
		zynqmppl.name = zynqmp_get_silicon_idcode_name();
		printf("Chip ID:\t%s\n", zynqmppl.name);
		fpga_init();
		fpga_add(fpga_xilinx, &zynqmppl);
	}
#endif

#if !defined(CONFIG_SPL_BUILD) && defined(CONFIG_WDT)
	if (uclass_get_device_by_seq(UCLASS_WDT, 0, &watchdog_dev)) {
		debug("Watchdog: Not found by seq!\n");
		if (uclass_get_device(UCLASS_WDT, 0, &watchdog_dev)) {
			puts("Watchdog: Not found!\n");
			return 0;
		}
	}

	wdt_start(watchdog_dev, 0, 0);
	puts("Watchdog: Started\n");
#endif

	return 0;
}

#ifdef CONFIG_WATCHDOG
/* Called by macro WATCHDOG_RESET */
void watchdog_reset(void)
{
# if !defined(CONFIG_SPL_BUILD)
	static ulong next_reset;
	ulong now;

	if (!watchdog_dev)
		return;

	now = timer_get_us();

	/* Do not reset the watchdog too often */
	if (now > next_reset) {
		wdt_reset(watchdog_dev);
		next_reset = now + 1000;
	}
# endif
}
#endif

int board_early_init_r(void)
{
	u32 val;

	if (current_el() != 3)
		return 0;

	val = readl(&crlapb_base->timestamp_ref_ctrl);
	val &= ZYNQMP_CRL_APB_TIMESTAMP_REF_CTRL_CLKACT;

	if (!val) {
		val = readl(&crlapb_base->timestamp_ref_ctrl);
		val |= ZYNQMP_CRL_APB_TIMESTAMP_REF_CTRL_CLKACT;
		writel(val, &crlapb_base->timestamp_ref_ctrl);

		/* Program freq register in System counter */
		writel(zynqmp_get_system_timer_freq(),
		       &iou_scntr_secure->base_frequency_id_register);
		/* And enable system counter */
		writel(ZYNQMP_IOU_SCNTR_COUNTER_CONTROL_REGISTER_EN,
		       &iou_scntr_secure->counter_control_register);
	}
	return 0;
}

int zynq_board_read_rom_ethaddr(unsigned char *ethaddr)
{
#if defined(CONFIG_ZYNQ_GEM_EEPROM_ADDR) && \
    defined(CONFIG_ZYNQ_GEM_I2C_MAC_OFFSET) && \
    defined(CONFIG_ZYNQ_EEPROM_BUS)
	i2c_set_bus_num(CONFIG_ZYNQ_EEPROM_BUS);

	if (eeprom_read(CONFIG_ZYNQ_GEM_EEPROM_ADDR,
			CONFIG_ZYNQ_GEM_I2C_MAC_OFFSET,
			ethaddr, 6))
		printf("I2C EEPROM MAC address read failed\n");
#endif

	return 0;
}

unsigned long do_go_exec(ulong (*entry)(int, char * const []), int argc,
			 char * const argv[])
{
	int ret = 0;

	if (current_el() > 1) {
		smp_kick_all_cpus();
		dcache_disable();
		armv8_switch_to_el1(0x0, 0, 0, 0, (unsigned long)entry,
				    ES_TO_AARCH64);
	} else {
		printf("FAIL: current EL is not above EL1\n");
		ret = EINVAL;
	}
	return ret;
}

#if !defined(CONFIG_SYS_SDRAM_BASE) && !defined(CONFIG_SYS_SDRAM_SIZE)
int dram_init_banksize(void)
{
	int ret;

	ret = fdtdec_setup_memory_banksize();
	if (ret)
		return ret;

	mem_map_fill();

	return 0;
}

int dram_init(void)
{
	if (fdtdec_setup_mem_size_base() != 0)
		return -EINVAL;

	return 0;
}
#else
int dram_init_banksize(void)
{
#if defined(CONFIG_NR_DRAM_BANKS)
	gd->bd->bi_dram[0].start = CONFIG_SYS_SDRAM_BASE;
	gd->bd->bi_dram[0].size = get_effective_memsize();
#endif

	mem_map_fill();

	return 0;
}

int dram_init(void)
{
	gd->ram_size = get_ram_size((void *)CONFIG_SYS_SDRAM_BASE,
				    CONFIG_SYS_SDRAM_SIZE);

	return 0;
}
#endif

void reset_cpu(ulong addr)
{
}

static const struct {
	u32 bit;
	const char *name;
} reset_reasons[] = {
	{ RESET_REASON_DEBUG_SYS, "DEBUG" },
	{ RESET_REASON_SOFT, "SOFT" },
	{ RESET_REASON_SRST, "SRST" },
	{ RESET_REASON_PSONLY, "PS-ONLY" },
	{ RESET_REASON_PMU, "PMU" },
	{ RESET_REASON_INTERNAL, "INTERNAL" },
	{ RESET_REASON_EXTERNAL, "EXTERNAL" },
	{}
};

static u32 reset_reason(void)
{
	u32 ret;
	int i;
	const char *reason = NULL;

	ret = readl(&crlapb_base->reset_reason);

	puts("Reset reason:\t");

	for (i = 0; i < ARRAY_SIZE(reset_reasons); i++) {
		if (ret & reset_reasons[i].bit) {
			reason = reset_reasons[i].name;
			printf("%s ", reset_reasons[i].name);
			break;
		}
	}

	puts("\n");

	env_set("reset_reason", reason);

	writel(~0, &crlapb_base->reset_reason);

	return ret;
}

int board_late_init(void)
{
	u32 ver, reg = 0;
	u8 bootmode;
	struct udevice *dev;
	int bootseq = -1;
	int bootseq_len = 0;
	int env_targets_len = 0;
	const char *mode;
	char *new_targets;
	char *env_targets;
	int ret;

	if (!(gd->flags & GD_FLG_ENV_DEFAULT)) {
		debug("Saved variables - Skipping\n");
		return 0;
	}

	ver = zynqmp_get_silicon_version();

	switch (ver) {
	case ZYNQMP_CSU_VERSION_VELOCE:
		env_set("setup", "setenv baudrate 4800 && env_set bootcmd run veloce");
	case ZYNQMP_CSU_VERSION_EP108:
	case ZYNQMP_CSU_VERSION_SILICON:
	case ZYNQMP_CSU_VERSION_QEMU:
		env_set("setup", "setenv partid auto");
		break;
	default:
		env_set("setup", "setenv partid 0");
	}

	ret = zynqmp_mmio_read((ulong)&crlapb_base->boot_mode, &reg);
	if (ret)
		return -EINVAL;

	if (reg >> BOOT_MODE_ALT_SHIFT)
		reg >>= BOOT_MODE_ALT_SHIFT;

	bootmode = reg & BOOT_MODES_MASK;

	puts("Bootmode: ");
	switch (bootmode) {
	case USB_MODE:
		puts("USB_MODE\n");
		mode = "usb";
		env_set("modeboot", "usb_dfu_spl");
		break;
	case JTAG_MODE:
		puts("JTAG_MODE\n");
		mode = "pxe dhcp";
		env_set("modeboot", "jtagboot");
		break;
	case QSPI_MODE_24BIT:
	case QSPI_MODE_32BIT:
		mode = "qspi0";
		puts("QSPI_MODE\n");
		env_set("modeboot", "qspiboot");
		break;
	case EMMC_MODE:
		puts("EMMC_MODE\n");
		mode = "mmc0";
		env_set("modeboot", "emmcboot");
		break;
	case SD_MODE:
		puts("SD_MODE\n");
		if (uclass_get_device_by_name(UCLASS_MMC,
					      "sdhci@ff160000", &dev)) {
			puts("Boot from SD0 but without SD0 enabled!\n");
			return -1;
		}
		debug("mmc0 device found at %p, seq %d\n", dev, dev->seq);

		mode = "mmc";
		bootseq = dev->seq;
		env_set("modeboot", "sdboot");
		break;
	case SD1_LSHFT_MODE:
		puts("LVL_SHFT_");
		/* fall through */
	case SD_MODE1:
		puts("SD_MODE1\n");
		if (uclass_get_device_by_name(UCLASS_MMC,
					      "sdhci@ff170000", &dev)) {
			puts("Boot from SD1 but without SD1 enabled!\n");
			return -1;
		}
		debug("mmc1 device found at %p, seq %d\n", dev, dev->seq);

		mode = "mmc";
		bootseq = dev->seq;
		env_set("modeboot", "sdboot");
		break;
	case NAND_MODE:
		puts("NAND_MODE\n");
		mode = "nand0";
		env_set("modeboot", "nandboot");
		break;
	default:
		mode = "";
		printf("Invalid Boot Mode:0x%x\n", bootmode);
		break;
	}

	if (bootseq >= 0) {
		bootseq_len = snprintf(NULL, 0, "%i", bootseq);
		debug("Bootseq len: %x\n", bootseq_len);
	}

	/*
	 * One terminating char + one byte for space between mode
	 * and default boot_targets
	 */
	env_targets = env_get("boot_targets");
<<<<<<< HEAD
	if (env_targets) {
		new_targets = calloc(1, strlen(mode) +
				     strlen(env_targets) + 2);
		sprintf(new_targets, "%s %s", mode, env_targets);
	} else {
		new_targets = calloc(1, strlen(mode) + 2);
		sprintf(new_targets, "%s", mode);
	}
=======
	if (env_targets)
		env_targets_len = strlen(env_targets);

	new_targets = calloc(1, strlen(mode) + env_targets_len + 2 +
			     bootseq_len);
	if (!new_targets)
		return -ENOMEM;

	if (bootseq >= 0)
		sprintf(new_targets, "%s%x %s", mode, bootseq,
			env_targets ? env_targets : "");
	else
		sprintf(new_targets, "%s %s", mode,
			env_targets ? env_targets : "");
>>>>>>> 0157013f

	env_set("boot_targets", new_targets);

	reset_reason();

	return 0;
}

int checkboard(void)
{
	puts("Board: Xilinx ZynqMP\n");
	return 0;
<<<<<<< HEAD
}

#if defined(CONFIG_AES)

#define KEY_LEN				64
#define IV_LEN				24
#define ZYNQMP_SIP_SVC_PM_SECURE_LOAD	0xC2000019
#define ZYNQMP_PM_SECURE_AES		0x1

int aes_decrypt_hw(u8 *key_ptr, u8 *src_ptr, u8 *dst_ptr, u32 len)
{
	int ret;
	u32 src_lo, src_hi, wlen;
	u32 ret_payload[PAYLOAD_ARG_CNT];

	if ((ulong)src_ptr != ALIGN((ulong)src_ptr,
				    CONFIG_SYS_CACHELINE_SIZE)) {
		debug("FAIL: Source address not aligned:%p\n", src_ptr);
		return -EINVAL;
	}

	src_lo = (u32)(ulong)src_ptr;
	src_hi = upper_32_bits((ulong)src_ptr);
	wlen = DIV_ROUND_UP(len, 4);

	memcpy(src_ptr + len, key_ptr, KEY_LEN + IV_LEN);
	len = ROUND(len + KEY_LEN + IV_LEN, CONFIG_SYS_CACHELINE_SIZE);
	flush_dcache_range((ulong)src_ptr, (ulong)(src_ptr + len));

	ret = invoke_smc(ZYNQMP_SIP_SVC_PM_SECURE_LOAD, src_lo, src_hi, wlen,
			 ZYNQMP_PM_SECURE_AES, ret_payload);
	if (ret)
		printf("Fail: %s: %d\n", __func__, ret);

	return ret;
}
#endif
=======
}
>>>>>>> 0157013f
<|MERGE_RESOLUTION|>--- conflicted
+++ resolved
@@ -16,10 +16,7 @@
 #include <asm/arch/sys_proto.h>
 #include <asm/arch/psu_init_gpl.h>
 #include <asm/io.h>
-<<<<<<< HEAD
-=======
 #include <dm/device.h>
->>>>>>> 0157013f
 #include <dm/uclass.h>
 #include <usb.h>
 #include <dwc3-uboot.h>
@@ -241,27 +238,18 @@
 
 #define ZYNQMP_VERSION_SIZE		9
 #define ZYNQMP_PL_STATUS_BIT		9
-<<<<<<< HEAD
 #define ZYNQMP_IPDIS_VCU_BIT		8
 #define ZYNQMP_PL_STATUS_MASK		BIT(ZYNQMP_PL_STATUS_BIT)
 #define ZYNQMP_CSU_VERSION_MASK		~(ZYNQMP_PL_STATUS_MASK)
 #define ZYNQMP_CSU_VCUDIS_VER_MASK	ZYNQMP_CSU_VERSION_MASK & \
 					~BIT(ZYNQMP_IPDIS_VCU_BIT)
 #define MAX_VARIANTS_EV			3
-=======
-#define ZYNQMP_PL_STATUS_MASK		BIT(ZYNQMP_PL_STATUS_BIT)
-#define ZYNQMP_CSU_VERSION_MASK		~(ZYNQMP_PL_STATUS_MASK)
->>>>>>> 0157013f
 
 #if defined(CONFIG_FPGA) && defined(CONFIG_FPGA_ZYNQMPPL) && \
 	!defined(CONFIG_SPL_BUILD)
 static char *zynqmp_get_silicon_idcode_name(void)
 {
-<<<<<<< HEAD
 	u32 i, id, ver, j;
-=======
-	u32 i, id, ver;
->>>>>>> 0157013f
 	char *buf;
 	static char name[ZYNQMP_VERSION_SIZE];
 
@@ -269,7 +257,6 @@
 	ver = chip_id(IDCODE2);
 
 	for (i = 0; i < ARRAY_SIZE(zynqmp_devices); i++) {
-<<<<<<< HEAD
 		if (zynqmp_devices[i].id == id) {
 			if (zynqmp_devices[i].evexists &&
 			    !(ver & ZYNQMP_PL_STATUS_MASK))
@@ -299,17 +286,10 @@
 	for (j = 0; j < MAX_VARIANTS_EV; j++, i++) {
 		if ((zynqmp_devices[i].ver & ~BIT(ZYNQMP_IPDIS_VCU_BIT)) ==
 		    (ver & ZYNQMP_CSU_VCUDIS_VER_MASK)) {
-=======
-		if ((zynqmp_devices[i].id == id) &&
-		    (zynqmp_devices[i].ver == (ver &
-		    ZYNQMP_CSU_VERSION_MASK))) {
-			strncat(name, "zu", 2);
->>>>>>> 0157013f
 			strncat(name, zynqmp_devices[i].name,
 				ZYNQMP_VERSION_SIZE - 3);
 			break;
 		}
-<<<<<<< HEAD
 	}
 
 	if (j >= MAX_VARIANTS_EV)
@@ -320,24 +300,6 @@
 		*buf = '\0';
 	}
 
-=======
-	}
-
-	if (i >= ARRAY_SIZE(zynqmp_devices))
-		return "unknown";
-
-	if (!zynqmp_devices[i].evexists)
-		return name;
-
-	if (ver & ZYNQMP_PL_STATUS_MASK)
-		return name;
-
-	if (strstr(name, "eg") || strstr(name, "ev")) {
-		buf = strstr(name, "e");
-		*buf = '\0';
-	}
-
->>>>>>> 0157013f
 	return name;
 }
 #endif
@@ -571,7 +533,7 @@
 
 int board_late_init(void)
 {
-	u32 ver, reg = 0;
+	u32 reg = 0;
 	u8 bootmode;
 	struct udevice *dev;
 	int bootseq = -1;
@@ -587,20 +549,6 @@
 		return 0;
 	}
 
-	ver = zynqmp_get_silicon_version();
-
-	switch (ver) {
-	case ZYNQMP_CSU_VERSION_VELOCE:
-		env_set("setup", "setenv baudrate 4800 && env_set bootcmd run veloce");
-	case ZYNQMP_CSU_VERSION_EP108:
-	case ZYNQMP_CSU_VERSION_SILICON:
-	case ZYNQMP_CSU_VERSION_QEMU:
-		env_set("setup", "setenv partid auto");
-		break;
-	default:
-		env_set("setup", "setenv partid 0");
-	}
-
 	ret = zynqmp_mmio_read((ulong)&crlapb_base->boot_mode, &reg);
 	if (ret)
 		return -EINVAL;
@@ -683,16 +631,6 @@
 	 * and default boot_targets
 	 */
 	env_targets = env_get("boot_targets");
-<<<<<<< HEAD
-	if (env_targets) {
-		new_targets = calloc(1, strlen(mode) +
-				     strlen(env_targets) + 2);
-		sprintf(new_targets, "%s %s", mode, env_targets);
-	} else {
-		new_targets = calloc(1, strlen(mode) + 2);
-		sprintf(new_targets, "%s", mode);
-	}
-=======
 	if (env_targets)
 		env_targets_len = strlen(env_targets);
 
@@ -707,7 +645,6 @@
 	else
 		sprintf(new_targets, "%s %s", mode,
 			env_targets ? env_targets : "");
->>>>>>> 0157013f
 
 	env_set("boot_targets", new_targets);
 
@@ -720,7 +657,6 @@
 {
 	puts("Board: Xilinx ZynqMP\n");
 	return 0;
-<<<<<<< HEAD
 }
 
 #if defined(CONFIG_AES)
@@ -757,7 +693,4 @@
 
 	return ret;
 }
-#endif
-=======
-}
->>>>>>> 0157013f
+#endif