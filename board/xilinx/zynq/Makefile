--- conflicted
+++ resolved
@@ -9,15 +9,9 @@
 
 # Please copy ps7_init_gpl.c/h from hw project to this directory
 obj-$(CONFIG_SPL_BUILD) += \
-<<<<<<< HEAD
-		$(if $(wildcard $(srctree)/$(src)/ps7_init.c), ps7_init.o)
-
-# Suppress "warning: function declaration isn't a prototype"
-=======
 		$(if $(wildcard $(srctree)/$(src)/ps7_init_gpl.c), ps7_init_gpl.o, \
 			$(if $(wildcard $(srctree)/$(src)/ps7_init.c), ps7_init.o legacy.o))
 
 # Suppress "warning: function declaration isn't a prototype"
 CFLAGS_REMOVE_ps7_init_gpl.o := -Wstrict-prototypes
->>>>>>> 92fa7f53
 CFLAGS_REMOVE_ps7_init.o := -Wstrict-prototypes