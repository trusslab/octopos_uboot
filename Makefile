--- conflicted
+++ resolved
@@ -942,10 +942,9 @@
 u-boot-img.bin: spl/u-boot-spl.bin u-boot.img FORCE
 	$(call if_changed,cat)
 
-<<<<<<< HEAD
 boot.bin: spl/u-boot-spl.bin
 	tools/zynq-boot-bin.py -o boot.bin -u spl/u-boot-spl.bin
-=======
+
 #Add a target to create boot binary having SPL binary in PBI format
 #concatenated with u-boot binary. It is need by PowerPC SoC having
 #internal SRAM <= 512KB.
@@ -960,7 +959,6 @@
 
 u-boot-with-spl-pbl.bin: spl/u-boot-spl.pbl u-boot.bin FORCE
 	$(call if_changed,pad_cat)
->>>>>>> 524123a7
 
 # PPC4xx needs the SPL at the end of the image, since the reset vector
 # is located at 0xfffffffc. So we can't use the "u-boot-img.bin" target
