#
# (C) Copyright 2000-2002
# Wolfgang Denk, DENX Software Engineering, wd@denx.de.
#
# SPDX-License-Identifier:	GPL-2.0+
#

CROSS_COMPILE ?= arm-linux-

ifndef CONFIG_STANDALONE_LOAD_ADDR
ifneq ($(CONFIG_OMAP_COMMON),)
CONFIG_STANDALONE_LOAD_ADDR = 0x80300000
else
CONFIG_STANDALONE_LOAD_ADDR = 0xc100000
endif
endif

LDFLAGS_FINAL += --gc-sections
PLATFORM_RELFLAGS += -ffunction-sections -fdata-sections \
<<<<<<< HEAD
		     -fno-common -ffixed-r8 -msoft-float
=======
		     -fno-common -ffixed-r9
PLATFORM_RELFLAGS += $(call cc-option, -msoft-float)
>>>>>>> b44bd2c7

# Support generic board on ARM
__HAVE_ARCH_GENERIC_BOARD := y

PLATFORM_CPPFLAGS += -DCONFIG_ARM -D__ARM__

# Choose between ARM/Thumb instruction sets
ifeq ($(CONFIG_SYS_THUMB_BUILD),y)
PF_CPPFLAGS_ARM := $(call cc-option, -mthumb -mthumb-interwork,\
			$(call cc-option,-marm,)\
			$(call cc-option,-mno-thumb-interwork,)\
		)
else
PF_CPPFLAGS_ARM := $(call cc-option,-marm,) \
		$(call cc-option,-mno-thumb-interwork,)
endif

# Only test once
ifneq ($(CONFIG_SPL_BUILD),y)
ALL-$(CONFIG_SYS_THUMB_BUILD)	+= checkthumb
endif

# Try if EABI is supported, else fall back to old API,
# i. e. for example:
# - with ELDK 4.2 (EABI supported), use:
#	-mabi=aapcs-linux
# - with ELDK 4.1 (gcc 4.x, no EABI), use:
#	-mabi=apcs-gnu
# - with ELDK 3.1 (gcc 3.x), use:
#	-mapcs-32
PF_CPPFLAGS_ABI := $(call cc-option,\
			-mabi=aapcs-linux,\
			$(call cc-option,\
				-mapcs-32,\
				$(call cc-option,\
					-mabi=apcs-gnu,\
				)\
			)\
		)
PLATFORM_CPPFLAGS += $(PF_CPPFLAGS_ARM) $(PF_CPPFLAGS_ABI)

# For EABI, make sure to provide raise()
ifneq (,$(findstring -mabi=aapcs-linux,$(PLATFORM_CPPFLAGS)))
# This file is parsed many times, so the string may get added multiple
# times. Also, the prefix needs to be different based on whether
# CONFIG_SPL_BUILD is defined or not. 'filter-out' the existing entry
# before adding the correct one.
ifdef CONFIG_SPL_BUILD
PLATFORM_LIBS := $(SPLTREE)/arch/arm/lib/eabi_compat.o \
	$(filter-out %/arch/arm/lib/eabi_compat.o, $(PLATFORM_LIBS))
else
PLATFORM_LIBS := $(OBJTREE)/arch/arm/lib/eabi_compat.o \
	$(filter-out %/arch/arm/lib/eabi_compat.o, $(PLATFORM_LIBS))
endif
endif

# needed for relocation
LDFLAGS_u-boot += -pie

#
# FIXME: binutils versions < 2.22 have a bug in the assembler where
# branches to weak symbols can be incorrectly optimized in thumb mode
# to a short branch (b.n instruction) that won't reach when the symbol
# gets preempted
#
# http://sourceware.org/bugzilla/show_bug.cgi?id=12532
#
ifeq ($(CONFIG_SYS_THUMB_BUILD),y)
ifeq ($(GAS_BUG_12532),)
export GAS_BUG_12532:=$(shell if [ $(call binutils-version) -lt 0222 ] ; \
	then echo y; else echo n; fi)
endif
ifeq ($(GAS_BUG_12532),y)
PLATFORM_RELFLAGS += -fno-optimize-sibling-calls
endif
endif

ifneq ($(CONFIG_SPL_BUILD),y)
# Check that only R_ARM_RELATIVE relocations are generated.
ALL-y += checkarmreloc
# The movt / movw can hardcode 16 bit parts of the addresses in the
# instruction. Relocation is not supported for that case, so disable
# such usage by requiring word relocations.
PLATFORM_CPPFLAGS += $(call cc-option, -mword-relocations)
endif

# limit ourselves to the sections we want in the .bin.
ifdef CONFIG_ARM64
OBJCFLAGS += -j .text -j .rodata -j .data -j .u_boot_list -j .rela.dyn
else
OBJCFLAGS += -j .text -j .rodata -j .hash -j .data -j .got.plt -j .u_boot_list -j .rel.dyn
endif<|MERGE_RESOLUTION|>--- conflicted
+++ resolved
@@ -17,12 +17,8 @@
 
 LDFLAGS_FINAL += --gc-sections
 PLATFORM_RELFLAGS += -ffunction-sections -fdata-sections \
-<<<<<<< HEAD
-		     -fno-common -ffixed-r8 -msoft-float
-=======
 		     -fno-common -ffixed-r9
 PLATFORM_RELFLAGS += $(call cc-option, -msoft-float)
->>>>>>> b44bd2c7
 
 # Support generic board on ARM
 __HAVE_ARCH_GENERIC_BOARD := y
