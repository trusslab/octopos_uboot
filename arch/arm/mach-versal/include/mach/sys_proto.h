/* SPDX-License-Identifier: GPL-2.0+ */
/*
 * Copyright 2016 - 2018 Xilinx, Inc.
 */

enum {
	TCM_LOCK,
	TCM_SPLIT,
};

<<<<<<< HEAD
enum pm_api_id {
	PM_GET_API_VERSION = 1,
	PM_SET_CONFIGURATION,
	PM_GET_NODE_STATUS,
	PM_GET_OPERATING_CHARACTERISTIC,
	PM_REGISTER_NOTIFIER,
	PM_REQUEST_SUSPEND,
	PM_SELF_SUSPEND,
	PM_FORCE_POWERDOWN,
	PM_ABORT_SUSPEND,
	PM_REQUEST_WAKEUP,
	PM_SET_WAKEUP_SOURCE,
	PM_SYSTEM_SHUTDOWN,
	PM_REQUEST_NODE,
	PM_RELEASE_NODE,
	PM_SET_REQUIREMENT,
	PM_SET_MAX_LATENCY,
	PM_RESET_ASSERT,
	PM_RESET_GET_STATUS,
	PM_MMIO_WRITE,
	PM_MMIO_READ,
	PM_PM_INIT_FINALIZE,
	PM_FPGA_LOAD,
	PM_FPGA_GET_STATUS,
	PM_GET_CHIPID,
	PM_SECURE_SHA = 26,
	PM_SECURE_RSA,
	PM_PINCTRL_REQUEST,
	PM_PINCTRL_RELEASE,
	PM_PINCTRL_GET_FUNCTION,
	PM_PINCTRL_SET_FUNCTION,
	PM_PINCTRL_CONFIG_PARAM_GET,
	PM_PINCTRL_CONFIG_PARAM_SET,
	PM_IOCTL,
	PM_QUERY_DATA,
	PM_CLOCK_ENABLE,
	PM_CLOCK_DISABLE,
	PM_CLOCK_GETSTATE,
	PM_CLOCK_SETDIVIDER,
	PM_CLOCK_GETDIVIDER,
	PM_CLOCK_SETRATE,
	PM_CLOCK_GETRATE,
	PM_CLOCK_SETPARENT,
	PM_CLOCK_GETPARENT,
	PM_SECURE_IMAGE,
	PM_FPGA_READ = 46,
	PM_SECURE_AES,
	PM_CLOCK_PLL_GETPARAM = 49,
	PM_REGISTER_ACCESS = 52,
	PM_EFUSE_ACCESS,
	PM_FEATURE_CHECK = 63,
	PM_API_MAX,
};

enum pm_pinctrl_config_param {
	PM_PINCTRL_CONFIG_SLEW_RATE,
	PM_PINCTRL_CONFIG_BIAS_STATUS,
	PM_PINCTRL_CONFIG_PULL_CTRL,
	PM_PINCTRL_CONFIG_SCHMITT_CMOS,
	PM_PINCTRL_CONFIG_DRIVE_STRENGTH,
	PM_PINCTRL_CONFIG_VOLTAGE_STATUS,
	PM_PINCTRL_CONFIG_TRI_STATE,
	PM_PINCTRL_CONFIG_MAX,
};

enum pm_pinctrl_slew_rate {
	PM_PINCTRL_SLEW_RATE_FAST,
	PM_PINCTRL_SLEW_RATE_SLOW,
};

enum pm_pinctrl_bias_status {
	PM_PINCTRL_BIAS_DISABLE,
	PM_PINCTRL_BIAS_ENABLE,
};

enum pm_pinctrl_pull_ctrl {
	PM_PINCTRL_BIAS_PULL_DOWN,
	PM_PINCTRL_BIAS_PULL_UP,
};

enum pm_pinctrl_schmitt_cmos {
	PM_PINCTRL_INPUT_TYPE_CMOS,
	PM_PINCTRL_INPUT_TYPE_SCHMITT,
};

enum pm_pinctrl_drive_strength {
	PM_PINCTRL_DRIVE_STRENGTH_2MA,
	PM_PINCTRL_DRIVE_STRENGTH_4MA,
	PM_PINCTRL_DRIVE_STRENGTH_8MA,
	PM_PINCTRL_DRIVE_STRENGTH_12MA,
};

enum pm_pinctrl_tri_state {
	PM_PINCTRL_TRI_STATE_DISABLE = 0,
	PM_PINCTRL_TRI_STATE_ENABLE,
};

#define PMIO_NODE_ID_BASE	0x1410801B
#define PM_SIP_SVC		0xC2000000
#define PAYLOAD_ARG_CNT		4U

void tcm_init(u8 mode);
void mem_map_fill(void);

int xilinx_pm_request(u32 api_id, u32 arg0, u32 arg1, u32 arg2,
		      u32 arg3, u32 *ret_payload);
=======
#define PAYLOAD_ARG_CNT	4U

void tcm_init(u8 mode);
void mem_map_fill(void);
>>>>>>> 3414936b
<|MERGE_RESOLUTION|>--- conflicted
+++ resolved
@@ -8,116 +8,7 @@
 	TCM_SPLIT,
 };
 
-<<<<<<< HEAD
-enum pm_api_id {
-	PM_GET_API_VERSION = 1,
-	PM_SET_CONFIGURATION,
-	PM_GET_NODE_STATUS,
-	PM_GET_OPERATING_CHARACTERISTIC,
-	PM_REGISTER_NOTIFIER,
-	PM_REQUEST_SUSPEND,
-	PM_SELF_SUSPEND,
-	PM_FORCE_POWERDOWN,
-	PM_ABORT_SUSPEND,
-	PM_REQUEST_WAKEUP,
-	PM_SET_WAKEUP_SOURCE,
-	PM_SYSTEM_SHUTDOWN,
-	PM_REQUEST_NODE,
-	PM_RELEASE_NODE,
-	PM_SET_REQUIREMENT,
-	PM_SET_MAX_LATENCY,
-	PM_RESET_ASSERT,
-	PM_RESET_GET_STATUS,
-	PM_MMIO_WRITE,
-	PM_MMIO_READ,
-	PM_PM_INIT_FINALIZE,
-	PM_FPGA_LOAD,
-	PM_FPGA_GET_STATUS,
-	PM_GET_CHIPID,
-	PM_SECURE_SHA = 26,
-	PM_SECURE_RSA,
-	PM_PINCTRL_REQUEST,
-	PM_PINCTRL_RELEASE,
-	PM_PINCTRL_GET_FUNCTION,
-	PM_PINCTRL_SET_FUNCTION,
-	PM_PINCTRL_CONFIG_PARAM_GET,
-	PM_PINCTRL_CONFIG_PARAM_SET,
-	PM_IOCTL,
-	PM_QUERY_DATA,
-	PM_CLOCK_ENABLE,
-	PM_CLOCK_DISABLE,
-	PM_CLOCK_GETSTATE,
-	PM_CLOCK_SETDIVIDER,
-	PM_CLOCK_GETDIVIDER,
-	PM_CLOCK_SETRATE,
-	PM_CLOCK_GETRATE,
-	PM_CLOCK_SETPARENT,
-	PM_CLOCK_GETPARENT,
-	PM_SECURE_IMAGE,
-	PM_FPGA_READ = 46,
-	PM_SECURE_AES,
-	PM_CLOCK_PLL_GETPARAM = 49,
-	PM_REGISTER_ACCESS = 52,
-	PM_EFUSE_ACCESS,
-	PM_FEATURE_CHECK = 63,
-	PM_API_MAX,
-};
-
-enum pm_pinctrl_config_param {
-	PM_PINCTRL_CONFIG_SLEW_RATE,
-	PM_PINCTRL_CONFIG_BIAS_STATUS,
-	PM_PINCTRL_CONFIG_PULL_CTRL,
-	PM_PINCTRL_CONFIG_SCHMITT_CMOS,
-	PM_PINCTRL_CONFIG_DRIVE_STRENGTH,
-	PM_PINCTRL_CONFIG_VOLTAGE_STATUS,
-	PM_PINCTRL_CONFIG_TRI_STATE,
-	PM_PINCTRL_CONFIG_MAX,
-};
-
-enum pm_pinctrl_slew_rate {
-	PM_PINCTRL_SLEW_RATE_FAST,
-	PM_PINCTRL_SLEW_RATE_SLOW,
-};
-
-enum pm_pinctrl_bias_status {
-	PM_PINCTRL_BIAS_DISABLE,
-	PM_PINCTRL_BIAS_ENABLE,
-};
-
-enum pm_pinctrl_pull_ctrl {
-	PM_PINCTRL_BIAS_PULL_DOWN,
-	PM_PINCTRL_BIAS_PULL_UP,
-};
-
-enum pm_pinctrl_schmitt_cmos {
-	PM_PINCTRL_INPUT_TYPE_CMOS,
-	PM_PINCTRL_INPUT_TYPE_SCHMITT,
-};
-
-enum pm_pinctrl_drive_strength {
-	PM_PINCTRL_DRIVE_STRENGTH_2MA,
-	PM_PINCTRL_DRIVE_STRENGTH_4MA,
-	PM_PINCTRL_DRIVE_STRENGTH_8MA,
-	PM_PINCTRL_DRIVE_STRENGTH_12MA,
-};
-
-enum pm_pinctrl_tri_state {
-	PM_PINCTRL_TRI_STATE_DISABLE = 0,
-	PM_PINCTRL_TRI_STATE_ENABLE,
-};
-
-#define PMIO_NODE_ID_BASE	0x1410801B
-#define PM_SIP_SVC		0xC2000000
-#define PAYLOAD_ARG_CNT		4U
-
-void tcm_init(u8 mode);
-void mem_map_fill(void);
-
-int xilinx_pm_request(u32 api_id, u32 arg0, u32 arg1, u32 arg2,
-		      u32 arg3, u32 *ret_payload);
-=======
 #define PAYLOAD_ARG_CNT	4U
 
 void tcm_init(u8 mode);
-void mem_map_fill(void);
->>>>>>> 3414936b
+void mem_map_fill(void);