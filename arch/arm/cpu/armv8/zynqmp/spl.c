--- conflicted
+++ resolved
@@ -114,23 +114,6 @@
 	return 0;
 }
 
-<<<<<<< HEAD
-u32 spl_boot_mode(const u32 boot_device)
-{
-	switch (boot_device) {
-	case BOOT_DEVICE_RAM:
-		return 0;
-	case BOOT_DEVICE_MMC1:
-	case BOOT_DEVICE_MMC2:
-		return MMCSD_MODE_FS;
-	default:
-		puts("spl: error: unsupported device\n");
-		hang();
-	}
-}
-
-=======
->>>>>>> 0157013f
 #ifdef CONFIG_SPL_OS_BOOT
 int spl_start_uboot(void)
 {
