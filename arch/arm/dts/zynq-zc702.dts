--- conflicted
+++ resolved
@@ -18,10 +18,7 @@
 		i2c0 = &i2c0;
 		serial0 = &uart1;
 		spi0 = &qspi;
-<<<<<<< HEAD
-=======
 		mmc0 = &sdhci0;
->>>>>>> fa85e826
 	};
 
 	memory {
@@ -31,8 +28,7 @@
 
 	chosen {
 		bootargs = "earlyprintk";
-		linux,stdout-path = &uart1;
-		stdout-path = &uart1;
+		stdout-path = "serial0:115200n8";
 	};
 
 	gpio-keys {
