#ifndef __ASM_ARM_SYSTEM_H
#define __ASM_ARM_SYSTEM_H

#ifdef CONFIG_ARM64

/*
 * SCTLR_EL1/SCTLR_EL2/SCTLR_EL3 bits definitions
 */
#define CR_M		(1 << 0)	/* MMU enable			*/
#define CR_A		(1 << 1)	/* Alignment abort enable	*/
#define CR_C		(1 << 2)	/* Dcache enable		*/
#define CR_SA		(1 << 3)	/* Stack Alignment Check Enable	*/
#define CR_I		(1 << 12)	/* Icache enable		*/
#define CR_WXN		(1 << 19)	/* Write Permision Imply XN	*/
#define CR_EE		(1 << 25)	/* Exception (Big) Endian	*/

#define PGTABLE_SIZE	(0x10000)
/* 2M granularity */
#define MMU_SECTION_SHIFT	21

#ifndef __ASSEMBLY__

enum dcache_option {
	DCACHE_OFF = 0x3,
};

#define isb()				\
	({asm volatile(			\
	"isb" : : : "memory");		\
	})

#define wfi()				\
	({asm volatile(			\
	"wfi" : : : "memory");		\
	})

static inline unsigned int current_el(void)
{
	unsigned int el;
	asm volatile("mrs %0, CurrentEL" : "=r" (el) : : "cc");
	return el >> 2;
}

static inline unsigned int get_sctlr(void)
{
	unsigned int el, val;

	el = current_el();
	if (el == 1)
		asm volatile("mrs %0, sctlr_el1" : "=r" (val) : : "cc");
	else if (el == 2)
		asm volatile("mrs %0, sctlr_el2" : "=r" (val) : : "cc");
	else
		asm volatile("mrs %0, sctlr_el3" : "=r" (val) : : "cc");

	return val;
}

static inline void set_sctlr(unsigned int val)
{
	unsigned int el;

	el = current_el();
	if (el == 1)
		asm volatile("msr sctlr_el1, %0" : : "r" (val) : "cc");
	else if (el == 2)
		asm volatile("msr sctlr_el2, %0" : : "r" (val) : "cc");
	else
		asm volatile("msr sctlr_el3, %0" : : "r" (val) : "cc");

	asm volatile("isb");
}

void __asm_flush_dcache_all(void);
void __asm_invalidate_dcache_all(void);
void __asm_flush_dcache_range(u64 start, u64 end);
void __asm_invalidate_tlb_all(void);
void __asm_invalidate_icache_all(void);

void armv8_switch_to_el2(void);
void armv8_switch_to_el1(void);
void gic_init(void);
void gic_send_sgi(unsigned long sgino);
void wait_for_wakeup(void);
void smp_kick_all_cpus(void);

void flush_l3_cache(void);

#endif	/* __ASSEMBLY__ */

#else /* CONFIG_ARM64 */

#ifdef __KERNEL__

#define CPU_ARCH_UNKNOWN	0
#define CPU_ARCH_ARMv3		1
#define CPU_ARCH_ARMv4		2
#define CPU_ARCH_ARMv4T		3
#define CPU_ARCH_ARMv5		4
#define CPU_ARCH_ARMv5T		5
#define CPU_ARCH_ARMv5TE	6
#define CPU_ARCH_ARMv5TEJ	7
#define CPU_ARCH_ARMv6		8
#define CPU_ARCH_ARMv7		9

/*
 * CR1 bits (CP#15 CR1)
 */
#define CR_M	(1 << 0)	/* MMU enable				*/
#define CR_A	(1 << 1)	/* Alignment abort enable		*/
#define CR_C	(1 << 2)	/* Dcache enable			*/
#define CR_W	(1 << 3)	/* Write buffer enable			*/
#define CR_P	(1 << 4)	/* 32-bit exception handler		*/
#define CR_D	(1 << 5)	/* 32-bit data address range		*/
#define CR_L	(1 << 6)	/* Implementation defined		*/
#define CR_B	(1 << 7)	/* Big endian				*/
#define CR_S	(1 << 8)	/* System MMU protection		*/
#define CR_R	(1 << 9)	/* ROM MMU protection			*/
#define CR_F	(1 << 10)	/* Implementation defined		*/
#define CR_Z	(1 << 11)	/* Implementation defined		*/
#define CR_I	(1 << 12)	/* Icache enable			*/
#define CR_V	(1 << 13)	/* Vectors relocated to 0xffff0000	*/
#define CR_RR	(1 << 14)	/* Round Robin cache replacement	*/
#define CR_L4	(1 << 15)	/* LDR pc can set T bit			*/
#define CR_DT	(1 << 16)
#define CR_IT	(1 << 18)
#define CR_ST	(1 << 19)
#define CR_FI	(1 << 21)	/* Fast interrupt (lower latency mode)	*/
#define CR_U	(1 << 22)	/* Unaligned access operation		*/
#define CR_XP	(1 << 23)	/* Extended page tables			*/
#define CR_VE	(1 << 24)	/* Vectored interrupts			*/
#define CR_EE	(1 << 25)	/* Exception (Big) Endian		*/
#define CR_TRE	(1 << 28)	/* TEX remap enable			*/
#define CR_AFE	(1 << 29)	/* Access flag enable			*/
#define CR_TE	(1 << 30)	/* Thumb exception enable		*/

#define PGTABLE_SIZE		(4096 * 4)

/*
 * This is used to ensure the compiler did actually allocate the register we
 * asked it for some inline assembly sequences.  Apparently we can't trust
 * the compiler from one version to another so a bit of paranoia won't hurt.
 * This string is meant to be concatenated with the inline asm string and
 * will cause compilation to stop on mismatch.
 * (for details, see gcc PR 15089)
 */
#define __asmeq(x, y)  ".ifnc " x "," y " ; .err ; .endif\n\t"

#ifndef __ASSEMBLY__

#define isb() __asm__ __volatile__ ("" : : : "memory")

#define nop() __asm__ __volatile__("mov\tr0,r0\t@ nop\n\t");

#ifdef __ARM_ARCH_7A__
#define wfi() __asm__ __volatile__ ("wfi" : : : "memory")
#else
#define wfi()
#endif

static inline unsigned int get_cr(void)
{
	unsigned int val;
	asm("mrc p15, 0, %0, c1, c0, 0	@ get CR" : "=r" (val) : : "cc");
	return val;
}

static inline void set_cr(unsigned int val)
{
	asm volatile("mcr p15, 0, %0, c1, c0, 0	@ set CR"
	  : : "r" (val) : "cc");
	isb();
}

static inline unsigned int get_dacr(void)
{
	unsigned int val;
	asm("mrc p15, 0, %0, c3, c0, 0	@ get DACR" : "=r" (val) : : "cc");
	return val;
}

static inline void set_dacr(unsigned int val)
{
	asm volatile("mcr p15, 0, %0, c3, c0, 0	@ set DACR"
	  : : "r" (val) : "cc");
	isb();
}

/* options available for data cache on each page */
enum dcache_option {
	DCACHE_OFF = 0x12,
	DCACHE_WRITETHROUGH = 0x1a,
	DCACHE_WRITEBACK = 0x1e,
	DCACHE_WRITEALLOC = 0x16,
};

/* Size of an MMU section */
enum {
	MMU_SECTION_SHIFT	= 20,
	MMU_SECTION_SIZE	= 1 << MMU_SECTION_SHIFT,
};

/**
<<<<<<< HEAD
=======
 * Change the cache settings for a region.
 *
 * \param start		start address of memory region to change
 * \param size		size of memory region to change
 * \param option	dcache option to select
 */
void mmu_set_region_dcache_behaviour(phys_addr_t start, size_t size,
				     enum dcache_option option);

/**
>>>>>>> 92fa7f53
 * Register an update to the page tables, and flush the TLB
 *
 * \param start		start address of update in page table
 * \param stop		stop address of update in page table
 */
void mmu_page_table_flush(unsigned long start, unsigned long stop);

#ifdef CONFIG_SYS_NONCACHED_MEMORY
void noncached_init(void);
phys_addr_t noncached_alloc(size_t size, size_t align);
#endif /* CONFIG_SYS_NONCACHED_MEMORY */

#endif /* __ASSEMBLY__ */

#define arch_align_stack(x) (x)

#endif /* __KERNEL__ */

#endif /* CONFIG_ARM64 */

#ifndef __ASSEMBLY__
/**
 * Change the cache settings for a region.
 *
 * \param start		start address of memory region to change
 * \param size		size of memory region to change
 * \param option	dcache option to select
 */
void mmu_set_region_dcache_behaviour(u32 start, int size,
				     enum dcache_option option);
#endif /* __ASSEMBLY__ */

#endif<|MERGE_RESOLUTION|>--- conflicted
+++ resolved
@@ -201,8 +201,6 @@
 };
 
 /**
-<<<<<<< HEAD
-=======
  * Change the cache settings for a region.
  *
  * \param start		start address of memory region to change
@@ -213,7 +211,6 @@
 				     enum dcache_option option);
 
 /**
->>>>>>> 92fa7f53
  * Register an update to the page tables, and flush the TLB
  *
  * \param start		start address of update in page table
