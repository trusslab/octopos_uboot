menu "Command line interface"

config CMDLINE
	bool "Support U-Boot commands"
	default y
	help
	  Enable U-Boot's command-line functions. This provides a means
	  to enter commands into U-Boot for a wide variety of purposes. It
	  also allows scripts (containing commands) to be executed.
	  Various commands and command categorys can be indivdually enabled.
	  Depending on the number of commands enabled, this can add
	  substantially to the size of U-Boot.

config HUSH_PARSER
	bool "Use hush shell"
	depends on CMDLINE
	help
	  This option enables the "hush" shell (from Busybox) as command line
	  interpreter, thus enabling powerful command line syntax like
	  if...then...else...fi conditionals or `&&' and '||'
	  constructs ("shell scripts").

	  If disabled, you get the old, much simpler behaviour with a somewhat
	  smaller memory footprint.

config CMDLINE_EDITING
	bool "Enable command line editing"
	depends on CMDLINE
	default y
	help
	  Enable editing and History functions for interactive command line
	  input operations

config AUTO_COMPLETE
	bool "Enable auto complete using TAB"
	depends on CMDLINE
	default y
	help
	  Enable auto completion of commands using TAB.

config SYS_LONGHELP
	bool "Enable long help messages"
	depends on CMDLINE
	default y if CMDLINE
	help
	  Defined when you want long help messages included
	  Do not set this option when short of memory.

config SYS_PROMPT
	string "Shell prompt"
	default "Zynq> " if ARCH_ZYNQ
	default "ZynqMP> " if ARCH_ZYNQMP
	default "=> "
	help
	  This string is displayed in the command line to the left of the
	  cursor.

config SYS_XTRACE
	string "Command execution tracer"
	depends on CMDLINE
	default y if CMDLINE
	help
	  This option enables the possiblity to print all commands before
	  executing them and after all variables are evaluated (similar
	  to Bash's xtrace/'set -x' feature).
	  To enable the tracer a variable "xtrace" needs to be defined in
	  the environment.

menu "Autoboot options"

config AUTOBOOT
	bool "Autoboot"
	default y
	help
	  This enables the autoboot.  See doc/README.autoboot for detail.

config AUTOBOOT_KEYED
	bool "Stop autobooting via specific input key / string"
	default n
	help
	  This option enables stopping (aborting) of the automatic
	  boot feature only by issuing a specific input key or
	  string. If not enabled, any input key will abort the
	  U-Boot automatic booting process and bring the device
	  to the U-Boot prompt for user input.

config AUTOBOOT_PROMPT
	string "Autoboot stop prompt"
	depends on AUTOBOOT_KEYED
	default "Autoboot in %d seconds\\n"
	help
	  This string is displayed before the boot delay selected by
	  CONFIG_BOOTDELAY starts. If it is not defined	there is no
	  output indicating that autoboot is in progress.

	  Note that this define is used as the (only) argument to a
	  printf() call, so it may contain '%' format specifications,
	  provided that it also includes, sepearated by commas exactly
	  like in a printf statement, the required arguments. It is
	  the responsibility of the user to select only such arguments
	  that are valid in the given context.

config AUTOBOOT_ENCRYPTION
	bool "Enable encryption in autoboot stopping"
	depends on AUTOBOOT_KEYED
	help
	  This option allows a string to be entered into U-Boot to stop the
	  autoboot. The string itself is hashed and compared against the hash
	  in the environment variable 'bootstopkeysha256'. If it matches then
	  boot stops and a command-line prompt is presented.

	  This provides a way to ship a secure production device which can also
	  be accessed at the U-Boot command line.

config AUTOBOOT_DELAY_STR
	string "Delay autobooting via specific input key / string"
	depends on AUTOBOOT_KEYED && !AUTOBOOT_ENCRYPTION
	help
	  This option delays the automatic boot feature by issuing
	  a specific input key or string. If CONFIG_AUTOBOOT_DELAY_STR
	  or the environment variable "bootdelaykey" is specified
	  and this string is received from console input before
	  autoboot starts booting, U-Boot gives a command prompt. The
	  U-Boot prompt will time out if CONFIG_BOOT_RETRY_TIME is
	  used, otherwise it never times out.

config AUTOBOOT_STOP_STR
	string "Stop autobooting via specific input key / string"
	depends on AUTOBOOT_KEYED && !AUTOBOOT_ENCRYPTION
	help
	  This option enables stopping (aborting) of the automatic
	  boot feature only by issuing a specific input key or
	  string. If CONFIG_AUTOBOOT_STOP_STR or the environment
	  variable "bootstopkey" is specified and this string is
	  received from console input before autoboot starts booting,
	  U-Boot gives a command prompt. The U-Boot prompt never
	  times out, even if CONFIG_BOOT_RETRY_TIME is used.

config AUTOBOOT_KEYED_CTRLC
	bool "Enable Ctrl-C autoboot interruption"
	depends on AUTOBOOT_KEYED && !AUTOBOOT_ENCRYPTION
	default n
	help
	  This option allows for the boot sequence to be interrupted
	  by ctrl-c, in addition to the "bootdelaykey" and "bootstopkey".
	  Setting this variable	provides an escape sequence from the
	  limited "password" strings.

config AUTOBOOT_STOP_STR_SHA256
	string "Stop autobooting via SHA256 encrypted password"
	depends on AUTOBOOT_KEYED && AUTOBOOT_ENCRYPTION
	help
	  This option adds the feature to only stop the autobooting,
	  and therefore boot into the U-Boot prompt, when the input
	  string / password matches a values that is encypted via
	  a SHA256 hash and saved in the environment.

config AUTOBOOT_USE_MENUKEY
	bool "Allow a specify key to run a menu from the environment"
	depends on !AUTOBOOT_KEYED
	help
	  If a specific key is pressed to stop autoboot, then the commands in
	  the environment variable 'menucmd' are executed before boot starts.

config AUTOBOOT_MENUKEY
	int "ASCII value of boot key to show a menu"
	default 0
	depends on AUTOBOOT_USE_MENUKEY
	help
	  If this key is pressed to stop autoboot, then the commands in the
	  environment variable 'menucmd' will be executed before boot starts.
	  For example, 33 means "!" in ASCII, so pressing ! at boot would take
	  this action.

config AUTOBOOT_MENU_SHOW
	bool "Show a menu on boot"
	depends on CMD_BOOTMENU
	help
	  This enables the boot menu, controlled by environment variables
	  defined by the board. The menu starts after running the 'preboot'
	  environmnent variable (if enabled) and before handling the boot delay.
	  See README.bootmenu for more details.

endmenu

config BUILD_BIN2C
	bool

comment "Commands"

menu "Info commands"

config CMD_BDI
	bool "bdinfo"
	default y
	help
	  Print board info

config CMD_CONFIG
	bool "config"
	default SANDBOX
	select BUILD_BIN2C
	help
	  Print ".config" contents.

	  If this option is enabled, the ".config" file contents are embedded
	  in the U-Boot image and can be printed on the console by the "config"
	  command.  This provides information of which options are enabled on
	  the running U-Boot.

config CMD_CONSOLE
	bool "coninfo"
	default y
	help
	  Print console devices and information.

config CMD_CPU
	bool "cpu"
	help
	  Print information about available CPUs. This normally shows the
	  number of CPUs, type (e.g. manufacturer, architecture, product or
	  internal name) and clock frequency. Other information may be
	  available depending on the CPU driver.

config CMD_LICENSE
	bool "license"
	select BUILD_BIN2C
	help
	  Print GPL license text

config CMD_REGINFO
	bool "reginfo"
	depends on PPC
	help
	  Register dump

endmenu

menu "Boot commands"

config CMD_BOOTD
	bool "bootd"
	default y
	help
	  Run the command stored in the environment "bootcmd", i.e.
	  "bootd" does the same thing as "run bootcmd".

config CMD_BOOTM
	bool "bootm"
	default y
	help
	  Boot an application image from the memory.

config CMD_BOOTZ
	bool "bootz"
	help
	  Boot the Linux zImage

config CMD_BOOTI
	bool "booti"
	depends on ARM64 || RISCV
	default y
	help
	  Boot an AArch64 Linux Kernel image from memory.

config BOOTM_LINUX
	bool "Support booting Linux OS images"
	depends on CMD_BOOTM || CMD_BOOTZ || CMD_BOOTI
	default y
	help
	  Support booting the Linux kernel directly via a command such as bootm
	  or booti or bootz.

config BOOTM_NETBSD
	bool "Support booting NetBSD (non-EFI) loader images"
	depends on CMD_BOOTM
	default y
	help
	  Support booting NetBSD via the bootm command.

config BOOTM_OPENRTOS
	bool "Support booting OPENRTOS / FreeRTOS images"
	depends on CMD_BOOTM
	help
	  Support booting OPENRTOS / FreeRTOS via the bootm command.

config BOOTM_OSE
	bool "Support booting Enea OSE images"
	depends on CMD_BOOTM
	help
	  Support booting Enea OSE images via the bootm command.

config BOOTM_PLAN9
	bool "Support booting Plan9 OS images"
	depends on CMD_BOOTM
	default y
	help
	  Support booting Plan9 images via the bootm command.

config BOOTM_RTEMS
	bool "Support booting RTEMS OS images"
	depends on CMD_BOOTM
	default y
	help
	  Support booting RTEMS images via the bootm command.

config BOOTM_VXWORKS
	bool "Support booting VxWorks OS images"
	depends on CMD_BOOTM
	default y
	help
	  Support booting VxWorks images via the bootm command.

config CMD_BOOTEFI
	bool "bootefi"
	depends on EFI_LOADER
	default y
	help
	  Boot an EFI image from memory.

config CMD_BOOTEFI_HELLO_COMPILE
	bool "Compile a standard EFI hello world binary for testing"
	depends on CMD_BOOTEFI && !CPU_V7M
	default y
	help
	  This compiles a standard EFI hello world application with U-Boot so
	  that it can be used with the test/py testing framework. This is useful
	  for testing that EFI is working at a basic level, and for bringing
	  up EFI support on a new architecture.

	  No additional space will be required in the resulting U-Boot binary
	  when this option is enabled.

config CMD_BOOTEFI_HELLO
	bool "Allow booting a standard EFI hello world for testing"
	depends on CMD_BOOTEFI_HELLO_COMPILE
	help
	  This adds a standard EFI hello world application to U-Boot so that
	  it can be used with the 'bootefi hello' command. This is useful
	  for testing that EFI is working at a basic level, and for bringing
	  up EFI support on a new architecture.

source lib/efi_selftest/Kconfig

config CMD_BOOTMENU
	bool "bootmenu"
	select MENU
	help
	  Add an ANSI terminal boot menu command.

config CMD_DTIMG
	bool "dtimg"
	help
	  Android DTB/DTBO image manipulation commands. Read dtb/dtbo files from
	  image into RAM, dump image structure information, etc. Those dtb/dtbo
	  files should be merged in one dtb further, which needs to be passed to
	  the kernel, as part of a boot process.

config CMD_ELF
	bool "bootelf, bootvx"
	default y
	help
	  Boot an ELF/vxWorks image from the memory.

config CMD_FDT
	bool "Flattened Device Tree utility commands"
	default y
	depends on OF_LIBFDT
	help
	  Do FDT related setup before booting into the Operating System.

config CMD_GO
	bool "go"
	default y
	help
	  Start an application at a given address.

config CMD_RUN
	bool "run"
	default y
	help
	  Run the command in the given environment variable.

config CMD_IMI
	bool "iminfo"
	default y
	help
	  Print header information for application image.

config CMD_IMLS
	bool "imls"
	help
	  List all images found in flash

config CMD_XIMG
	bool "imxtract"
	default y
	help
	  Extract a part of a multi-image.

config CMD_SPL
	bool "spl export - Export boot information for Falcon boot"
	depends on SPL
	help
	  Falcon mode allows booting directly from SPL into an Operating
	  System such as Linux, thus skipping U-Boot proper. See
	  doc/README.falcon for full information about how to use this
	  command.

config CMD_SPL_NAND_OFS
	hex "Offset of OS args or dtb for Falcon-mode NAND boot"
	depends on CMD_SPL && (TPL_NAND_SUPPORT || SPL_NAND_SUPPORT)
	default 0
	help
	  This provides the offset of the command line arguments for Linux
	  when booting from NAND in Falcon mode.  See doc/README.falcon
	  for full information about how to use this option (and also see
	  board/gateworks/gw_ventana/README for an example).

config CMD_SPL_NOR_OFS
	hex "Offset of OS args or dtb for Falcon-mode NOR boot"
	depends on CMD_SPL && SPL_NOR_SUPPORT
	default 0
	help
	  This provides the offset of the command line arguments or dtb for
	  Linux when booting from NOR in Falcon mode.

config CMD_SPL_WRITE_SIZE
	hex "Size of argument area"
	depends on CMD_SPL
	default 0x2000
	help
	  This provides the size of the command-line argument area in NAND
	  flash used by Falcon-mode boot. See the documentation until CMD_SPL
	  for detail.

config CMD_FITUPD
	bool "fitImage update command"
	help
	  Implements the 'fitupd' command, which allows to automatically
	  store software updates present on a TFTP server in NOR Flash

config CMD_THOR_DOWNLOAD
	bool "thor - TIZEN 'thor' download"
	select DFU
	help
	  Implements the 'thor' download protocol. This is a way of
	  downloading a software update over USB from an attached host.
	  There is no documentation about this within the U-Boot source code
	  but you should be able to find something on the interwebs.

config CMD_ZBOOT
	bool "zboot - x86 boot command"
	help
	  With x86 machines it is common to boot a bzImage file which
	  contains both a kernel and a setup.bin file. The latter includes
	  configuration information from the dark ages which x86 boards still
	  need to pick things out of.

	  Consider using FIT in preference to this since it supports directly
	  booting both 32- and 64-bit kernels, as well as secure boot.
	  Documentation is available in doc/uImage.FIT/x86-fit-boot.txt

endmenu

menu "Environment commands"

config CMD_ASKENV
	bool "ask for env variable"
	help
	  Ask for environment variable

config CMD_EXPORTENV
	bool "env export"
	default y
	help
	  Export environments.

config CMD_IMPORTENV
	bool "env import"
	default y
	help
	  Import environments.

config CMD_EDITENV
	bool "editenv"
	default y
	help
	  Edit environment variable.

config CMD_GREPENV
	bool "search env"
	help
	  Allow for searching environment variables

config CMD_SAVEENV
	bool "saveenv"
	default y
	help
	  Save all environment variables into the compiled-in persistent
	  storage.

config CMD_ERASEENV
	bool "eraseenv"
	default n
	depends on CMD_SAVEENV
	help
	  Erase environment variables from the compiled-in persistent
	  storage.

config CMD_ENV_EXISTS
	bool "env exists"
	default y
	help
	  Check if a variable is defined in the environment for use in
	  shell scripting.

config CMD_ENV_CALLBACK
	bool "env callbacks - print callbacks and their associated variables"
	help
	  Some environment variable have callbacks defined by
	  U_BOOT_ENV_CALLBACK. These are called when the variable changes.
	  For example changing "baudrate" adjust the serial baud rate. This
	  command lists the currently defined callbacks.

config CMD_ENV_FLAGS
	bool "env flags -print variables that have non-default flags"
	help
	  Some environment variables have special flags that control their
	  behaviour. For example, serial# can only be written once and cannot
	  be deleted. This command shows the variables that have special
	  flags.

config CMD_NVEDIT_EFI
	bool "env [set|print] -e - set/print UEFI variables"
	depends on EFI_LOADER
	imply HEXDUMP
	help
	  UEFI variables are encoded as some form of U-Boot variables.
	  If enabled, we are allowed to set/print UEFI variables using
	  "env" command with "-e" option without knowing details.

config CMD_NVEDIT_INFO
	bool "env info - print or evaluate environment information"
	help
	  Print environment information:
	  - env_valid : is environment valid
	  - env_ready : is environment imported into hash table
	  - env_use_default : is default environment used

	  This command can be optionally used for evaluation in scripts:
	  [-d] : evaluate whether default environment is used
	  [-p] : evaluate whether environment can be persisted
	  The result of multiple evaluations will be combined with AND.

endmenu

menu "Memory commands"

config CMD_BINOP
	bool "binop"
	help
	  Compute binary operations (xor, or, and) of byte arrays of arbitrary
	  size from memory and store the result in memory or the environment.

config CMD_CRC32
	bool "crc32"
	default y
	select HASH
	help
	  Compute CRC32.

config CRC32_VERIFY
	bool "crc32 -v"
	depends on CMD_CRC32
	help
	  Add -v option to verify data against a crc32 checksum.

config CMD_EEPROM
	bool "eeprom - EEPROM subsystem"
	help
	  (deprecated, needs conversion to driver model)
	  Provides commands to read and write EEPROM (Electrically Erasable
	  Programmable Read Only Memory) chips that are connected over an
	  I2C bus.

config CMD_EEPROM_LAYOUT
	bool "Enable layout-aware eeprom commands"
	depends on CMD_EEPROM
	help
	  (deprecated, needs conversion to driver model)
	  When enabled, additional eeprom sub-commands become available.

	  eeprom print - prints the contents of the eeprom in a human-readable
	  way (eeprom layout fields, and data formatted to be fit for human
	  consumption).

	  eeprom update - allows user to update eeprom fields by specifying
	  the field name, and providing the new data in a human readable format
	  (same format as displayed by the eeprom print command).

	  Both commands can either auto detect the layout, or be told which
	  layout to use.

	  Feature API:
	  __weak int parse_layout_version(char *str)
		- override to provide your own layout name parsing
	  __weak void __eeprom_layout_assign(struct eeprom_layout *layout,
			int layout_version);
		- override to setup the layout metadata based on the version
	  __weak int eeprom_layout_detect(unsigned char *data)
		- override to provide your own algorithm for detecting layout
			version
	  eeprom_field.c
		- contains various printing and updating functions for common
			types of eeprom fields. Can be used for defining
			custom layouts.

config EEPROM_LAYOUT_HELP_STRING
	  string "Tells user what layout names are supported"
	  depends on CMD_EEPROM_LAYOUT
	  default "<not defined>"
	  help
	    Help printed with the LAYOUT VERSIONS part of the 'eeprom'
	    command's help.

config LOOPW
	bool "loopw"
	help
	  Infinite write loop on address range

config CMD_MD5SUM
	bool "md5sum"
	default n
	select MD5
	help
	  Compute MD5 checksum.

config MD5SUM_VERIFY
	bool "md5sum -v"
	default n
	depends on CMD_MD5SUM
	help
	  Add -v option to verify data against an MD5 checksum.

config CMD_MEMINFO
	bool "meminfo"
	help
	  Display memory information.

config CMD_MEMORY
	bool "md, mm, nm, mw, cp, cmp, base, loop"
	default y
	help
	  Memory commands.
	    md - memory display
	    mm - memory modify (auto-incrementing address)
	    nm - memory modify (constant address)
	    mw - memory write (fill)
	    cp - memory copy
	    cmp - memory compare
	    base - print or set address offset
	    loop - initialize loop on address range

config MX_CYCLIC
	bool "Enable cyclic md/mw commands"
	depends on CMD_MEMORY
	help
          Add the "mdc" and "mwc" memory commands. These are cyclic
          "md/mw" commands.
          Examples:

	  => mdc.b 10 4 500
	  This command will print 4 bytes (10,11,12,13) each 500 ms.

	  => mwc.l 100 12345678 10
	  This command will write 12345678 to address 100 all 10 ms.

config CMD_RANDOM
	bool "random"
	default y
	depends on CMD_MEMORY && (LIB_RAND || LIB_HW_RAND)
	help
	  random - fill memory with random data

config CMD_MEMTEST
	bool "memtest"
	help
	  Simple RAM read/write test.

if CMD_MEMTEST

config SYS_ALT_MEMTEST
	bool "Alternative test"
	help
	  Use a more complete alternative memory test.

endif

config CMD_MX_CYCLIC
	bool "mdc, mwc"
	help
	  mdc - memory display cyclic
	  mwc - memory write cyclic

config CMD_SHA1SUM
	bool "sha1sum"
	select SHA1
	help
	  Compute SHA1 checksum.

config SHA1SUM_VERIFY
	bool "sha1sum -v"
	depends on CMD_SHA1SUM
	help
	  Add -v option to verify data against a SHA1 checksum.

config CMD_STRINGS
	bool "strings - display strings in memory"
	help
	  This works similarly to the Unix 'strings' command except that it
	  works with a memory range. String of printable characters found
	  within the range are displayed. The minimum number of characters
	  for a sequence to be considered a string can be provided.

endmenu

menu "Compression commands"

config CMD_LZMADEC
	bool "lzmadec"
	default y if CMD_BOOTI
	select LZMA
	help
	  Support decompressing an LZMA (Lempel-Ziv-Markov chain algorithm)
	  image from memory.

config CMD_UNZIP
	bool "unzip"
	default y if CMD_BOOTI
	help
	  Uncompress a zip-compressed memory region.

config CMD_ZIP
	bool "zip"
	help
	  Compress a memory region with zlib deflate method.

endmenu

menu "Device access commands"

config CMD_ARMFLASH
	#depends on FLASH_CFI_DRIVER
	bool "armflash"
	help
	  ARM Ltd reference designs flash partition access

config CMD_ADC
	bool "adc - Access Analog to Digital Converters info and data"
	select ADC
	select DM_REGULATOR
	help
	  Shows ADC device info and permit printing one-shot analog converted
	  data from a named Analog to Digital Converter.

config CMD_BCB
	bool "bcb"
	depends on MMC
	depends on PARTITIONS
	help
	  Read/modify/write the fields of Bootloader Control Block, usually
	  stored on the flash "misc" partition with its structure defined in:
	  https://android.googlesource.com/platform/bootable/recovery/+/master/
	  bootloader_message/include/bootloader_message/bootloader_message.h

	  Some real-life use-cases include (but are not limited to):
	  - Determine the "boot reason" (and act accordingly):
	    https://source.android.com/devices/bootloader/boot-reason
	  - Get/pass a list of commands from/to recovery:
	    https://android.googlesource.com/platform/bootable/recovery
	  - Inspect/dump the contents of the BCB fields

config CMD_BIND
	bool "bind/unbind - Bind or unbind a device to/from a driver"
	depends on DM
	help
	  Bind or unbind a device to/from a driver from the command line.
	  This is useful in situations where a device may be handled by several
	  drivers. For example, this can be used to bind a UDC to the usb ether
	  gadget driver from the command line.

config CMD_CLK
	bool "clk - Show clock frequencies"
	help
	  (deprecated)
	  Shows clock frequences by calling a sock_clk_dump() hook function.
	  This is depreated in favour of using the CLK uclass and accessing
	  clock values from associated drivers. However currently no command
	  exists for this.

config CMD_DEMO
	bool "demo - Demonstration commands for driver model"
	depends on DM
	help
	  Provides a 'demo' command which can be used to play around with
	  driver model. To use this properly you will need to enable one or
	  both of the demo devices (DM_DEMO_SHAPE and DM_DEMO_SIMPLE).
	  Otherwise you will always get an empty list of devices. The demo
	  devices are defined in the sandbox device tree, so the easiest
	  option is to use sandbox and pass the -d point to sandbox's
	  u-boot.dtb file.

config CMD_DFU
	bool "dfu"
	select DFU
	help
	  Enables the command "dfu" which is used to have U-Boot create a DFU
	  class device via USB. This command requires that the "dfu_alt_info"
	  environment variable be set and define the alt settings to expose to
	  the host.

config CMD_DM
	bool "dm - Access to driver model information"
	depends on DM
	help
	  Provides access to driver model data structures and information,
	  such as a list of devices, list of uclasses and the state of each
	  device (e.g. activated). This is not required for operation, but
	  can be useful to see the state of driver model for debugging or
	  interest.

config CMD_FASTBOOT
	bool "fastboot - Android fastboot support"
	depends on FASTBOOT
	help
	  This enables the command "fastboot" which enables the Android
	  fastboot mode for the platform. Fastboot is a protocol for
	  downloading images, flashing and device control used on
	  Android devices. Fastboot requires either the network stack
	  enabled or support for acting as a USB device.

	  See doc/android/fastboot.txt for more information.

config CMD_FDC
	bool "fdcboot - Boot from floppy device"
	help
	  The 'fdtboot' command allows booting an image from a floppy disk.

config CMD_FLASH
	bool "flinfo, erase, protect"
	default y
	depends on MTD || FLASH_CFI_DRIVER || MTD_NOR_FLASH
	help
	  NOR flash support.
	    flinfo - print FLASH memory information
	    erase - FLASH memory
	    protect - enable or disable FLASH write protection

config CMD_FPGA
	bool "fpga"
	depends on FPGA
	default y
	help
	  FPGA support.

config CMD_FPGA_LOADBP
	bool "fpga loadbp - load partial bitstream (Xilinx only)"
	depends on CMD_FPGA
	help
	  Supports loading an FPGA device from a bitstream buffer containing
	  a partial bitstream.

config CMD_FPGA_LOADFS
	bool "fpga loadfs - load bitstream from FAT filesystem (Xilinx only)"
	depends on CMD_FPGA
	help
	  Supports loading an FPGA device from a FAT filesystem.

config CMD_FPGA_LOADMK
	bool "fpga loadmk - load bitstream from image"
	depends on CMD_FPGA
	help
	  Supports loading an FPGA device from a image generated by mkimage.

config CMD_FPGA_LOADP
	bool "fpga loadp - load partial bitstream"
	depends on CMD_FPGA
	help
	  Supports loading an FPGA device from a bitstream buffer containing
	  a partial bitstream.

config CMD_FPGA_LOAD_SECURE
	bool "fpga loads - loads secure bitstreams (Xilinx only)"
	depends on CMD_FPGA
	help
	  Enables the fpga loads command which is used to load secure
	  (authenticated or encrypted or both) bitstreams on to FPGA.

config CMD_FPGAD
	bool "fpgad - dump FPGA registers"
	help
	  (legacy, needs conversion to driver model)
	  Provides a way to dump FPGA registers by calling the board-specific
	  fpga_get_reg() function. This functions similarly to the 'md'
	  command.

config CMD_FUSE
	bool "fuse - support for the fuse subssystem"
	help
	  (deprecated - needs conversion to driver model)
	  This allows reading, sensing, programming or overriding fuses
	  which control the behaviour of the device. The command uses the
	  fuse_...() API.

config CMD_GPIO
	bool "gpio"
	help
	  GPIO support.

config CMD_GPT
	bool "GPT (GUID Partition Table) command"
	select EFI_PARTITION
	select HAVE_BLOCK_DEVICE
	select PARTITION_UUIDS
	imply RANDOM_UUID
	help
	  Enable the 'gpt' command to ready and write GPT style partition
	  tables.

config RANDOM_UUID
	bool "GPT Random UUID generation"
	select LIB_UUID
	help
	  Enable the generation of partitions with random UUIDs if none
	  are provided.

config CMD_GPT_RENAME
	bool "GPT partition renaming commands"
	depends on CMD_GPT
	help
	  Enables the 'gpt' command to interchange names on two GPT
	  partitions via the 'gpt swap' command or to rename single
	  partitions via the 'rename' command.

config CMD_IDE
	bool "ide - Support for IDE drivers"
	select IDE
	help
	  Provides an 'ide' command which allows accessing the IDE drive,
	  reseting the IDE interface, printing the partition table and
	  geting device info. It also enables the 'diskboot' command which
	  permits booting from an IDE drive.

config CMD_IO
	bool "io - Support for performing I/O accesses"
	help
	  Provides an 'iod' command to display I/O space and an 'iow' command
	  to write values to the I/O space. This can be useful for manually
	  checking the state of devices during boot when debugging device
	  drivers, etc.

config CMD_IOTRACE
	bool "iotrace - Support for tracing I/O activity"
	help
	  Provides an 'iotrace' command which supports recording I/O reads and
	  writes in a trace buffer in memory . It also maintains a checksum
	  of the trace records (even if space is exhausted) so that the
	  sequence of I/O accesses can be verified.

	  When debugging drivers it is useful to see what I/O accesses were
	  done and in what order.

	  Even if the individual accesses are of little interest it can be
	  useful to verify that the access pattern is consistent each time
	  an operation is performed. In this case a checksum can be used to
	  characterise the operation of a driver. The checksum can be compared
	  across different runs of the operation to verify that the driver is
	  working properly.

	  In particular, when performing major refactoring of the driver, where
	  the access pattern should not change, the checksum provides assurance
	  that the refactoring work has not broken the driver.

	  This works by sneaking into the io.h heder for an architecture and
	  redirecting I/O accesses through iotrace's tracing mechanism.

	  For now no commands are provided to examine the trace buffer. The
	  format is fairly simple, so 'md' is a reasonable substitute.

	  Note: The checksum feature is only useful for I/O regions where the
	  contents do not change outside of software control. Where this is not
	  suitable you can fall back to manually comparing the addresses. It
	  might be useful to enhance tracing to only checksum the accesses and
	  not the data read/written.

config CMD_I2C
	bool "i2c"
	help
	  I2C support.

config CMD_W1
	depends on W1
	default y if W1
	bool "w1 - Support for Dallas 1-Wire protocol"
	help
	  Dallas 1-wire protocol support

config CMD_LOADB
	bool "loadb"
	default y
	help
	  Load a binary file over serial line.

config CMD_LOADS
	bool "loads"
	default y
	help
	  Load an S-Record file over serial line

config CMD_MMC
	bool "mmc"
	help
	  MMC memory mapped support.

config CMD_MMC_RPMB
	bool "Enable support for RPMB in the mmc command"
	depends on CMD_MMC
	help
	  Enable the commands for reading, writing and programming the
	  key for the Replay Protection Memory Block partition in eMMC.

config CMD_MMC_SWRITE
	bool "mmc swrite"
	depends on CMD_MMC && MMC_WRITE
	select IMAGE_SPARSE
	help
	  Enable support for the "mmc swrite" command to write Android sparse
	  images to eMMC.

config CMD_MTD
	bool "mtd"
	depends on MTD
	select MTD_PARTITIONS
	help
	  MTD commands support.

config CMD_NAND
	bool "nand"
	default y if NAND_SUNXI
	depends on MTD_RAW_NAND
	help
	  NAND support.

if CMD_NAND
config CMD_NAND_TRIMFFS
	bool "nand write.trimffs"
	default y if ARCH_SUNXI
	help
	  Allows one to skip empty pages when flashing something on a NAND.

config CMD_NAND_LOCK_UNLOCK
	bool "nand lock/unlock"
	help
	  NAND locking support.

config CMD_NAND_TORTURE
	bool "nand torture"
	help
	  NAND torture support.

endif # CMD_NAND

config CMD_NVME
	bool "nvme"
	depends on NVME
	default y if NVME
	help
	  NVM Express device support

config CMD_ONENAND
	bool "onenand - access to onenand device"
	depends on MTD
	help
	  OneNAND is a brand of NAND ('Not AND' gate) flash which provides
	  various useful features. This command allows reading, writing,
	  and erasing blocks. It allso provides a way to show and change
	  bad blocks, and test the device.

config CMD_OSD
	bool "osd"
	help
	  Enable the 'osd' command which allows to query information from and
	  write text data to a on-screen display (OSD) device; a virtual device
	  associated with a display capable of displaying a text overlay on the
	  display it's associated with..

config CMD_PART
	bool "part"
	select HAVE_BLOCK_DEVICE
	select PARTITION_UUIDS
	help
	  Read and display information about the partition table on
	  various media.

config CMD_PCI
	bool "pci - Access PCI devices"
	help
	  Provide access to PCI (Peripheral Interconnect Bus), a type of bus
	  used on some devices to allow the CPU to communicate with its
	  peripherals. Sub-commands allow bus enumeration, displaying and
	  changing configuration space and a few other features.

config CMD_PINMUX
	bool "pinmux - show pins muxing"
	default y if PINCTRL
	help
	  Parse all available pin-controllers and show pins muxing. This
	  is useful for debug purpoer to check the pin muxing and to know if
	  a pin is configured as a GPIO or as an alternate function.

config CMD_POWEROFF
	bool "poweroff"
	help
	  Poweroff/Shutdown the system

config CMD_READ
	bool "read - Read binary data from a partition"
	help
	  Provides low-level access to the data in a partition.

config CMD_REMOTEPROC
	bool "remoteproc"
	depends on REMOTEPROC
	help
	  Support for Remote Processor control

config CMD_SATA
	bool "sata - Access SATA subsystem"
	select SATA
	help
	  SATA (Serial Advanced Technology Attachment) is a serial bus
	  standard for connecting to hard drives and other storage devices.
	  This command provides information about attached devices and allows
	  reading, writing and other operations.

	  SATA replaces PATA (originally just ATA), which stands for Parallel AT
	  Attachment, where AT refers to an IBM AT (Advanced Technology)
	  computer released in 1984.

config CMD_SAVES
	bool "saves - Save a file over serial in S-Record format"
	help
	  Provides a way to save a binary file using the Motorola S-Record
	  format over the serial line.

config CMD_SCSI
	bool "scsi - Access to SCSI devices"
	default y if SCSI
	help
	  This provides a 'scsi' command which provides access to SCSI (Small
	  Computer System Interface) devices. The command provides a way to
	  scan the bus, reset the bus, read and write data and get information
	  about devices.

config CMD_SDRAM
	bool "sdram - Print SDRAM configuration information"
	help
	  Provides information about attached SDRAM. This assumed that the
	  SDRAM has an EEPROM with information that can be read using the
	  I2C bus. This is only available on some boards.

config CMD_SF
	bool "sf"
	depends on DM_SPI_FLASH || SPI_FLASH
	default y if DM_SPI_FLASH
	help
	  SPI Flash support

config CMD_SF_TEST
	bool "sf test - Allow testing of SPI flash"
	depends on CMD_SF
	help
	  Provides a way to test that SPI flash is working correctly. The
	  test is destructive, in that an area of SPI flash must be provided
	  for the test to use. Performance information is also provided,
	  measuring the performance of reading, writing and erasing in
	  Mbps (Million Bits Per Second). This value should approximately
	  equal the SPI bus speed for a single-bit-wide SPI bus, assuming
	  everything is working properly.

config CMD_SPI
	bool "sspi - Command to access spi device"
	depends on SPI
	help
	  SPI utility command.

config DEFAULT_SPI_BUS
	int "default spi bus used by sspi command"
	depends on CMD_SPI
	default 0

config DEFAULT_SPI_MODE
	hex "default spi mode used by sspi command (see include/spi.h)"
	depends on CMD_SPI
	default 0

config CMD_TSI148
	bool "tsi148 - Command to access tsi148 device"
	help
	  This provides various sub-commands to initialise and configure the
	  Turndra tsi148 device. See the command help for full details.

config CMD_UFS
	bool "Enable UFS - Universal Flash Subsystem commands"
	depends on UFS
	help
	  "This provides commands to initialise and configure universal flash
	   subsystem devices"

config CMD_UNIVERSE
	bool "universe - Command to set up the Turndra Universe controller"
	help
	  This allows setting up the VMEbus provided by this controller.
	  See the command help for full details.

config CMD_USB
	bool "usb"
	select HAVE_BLOCK_DEVICE
	help
	  USB support.

config CMD_USB_SDP
	bool "sdp"
	select USB_FUNCTION_SDP
	help
	  Enables the command "sdp" which is used to have U-Boot emulating the
	  Serial Download Protocol (SDP) via USB.

config CMD_ROCKUSB
	bool "rockusb"
	depends on USB_FUNCTION_ROCKUSB
	help
	  Rockusb protocol is widely used by Rockchip SoC based devices. It can
	  read/write info, image to/from devices. This enable rockusb command
	  support to communication with rockusb device. for more detail about
	  this command, please read doc/README.rockusb.

config CMD_USB_MASS_STORAGE
	bool "UMS usb mass storage"
	select USB_FUNCTION_MASS_STORAGE
	help
	  USB mass storage support

config CMD_VIRTIO
	bool "virtio"
	depends on VIRTIO
	default y if VIRTIO
	help
	  VirtIO block device support

config CMD_WDT
	bool "wdt"
	depends on WDT
	help
	  This provides commands to control the watchdog timer devices.

config CMD_AXI
	bool "axi"
	depends on AXI
	help
	  Enable the command "axi" for accessing AXI (Advanced eXtensible
	  Interface) busses, a on-chip interconnect specification for managing
	  functional blocks in SoC designs, which is also often used in designs
	  involving FPGAs (e.g.  communication with IP cores in Xilinx FPGAs).
endmenu


menu "Shell scripting commands"

config CMD_ECHO
	bool "echo"
	default y
	help
	  Echo args to console

config CMD_ITEST
	bool "itest"
	default y
	help
	  Return true/false on integer compare.

config CMD_SOURCE
	bool "source"
	default y
	help
	  Run script from memory

config CMD_SETEXPR
	bool "setexpr"
	default y
	help
	  Evaluate boolean and math expressions and store the result in an env
	    variable.
	  Also supports loading the value at a memory location into a variable.
	  If CONFIG_REGEX is enabled, setexpr also supports a gsub function.

endmenu

menu "Android support commands"

config CMD_AB_SELECT
	bool "ab_select"
	default n
	depends on ANDROID_AB
	help
	  On Android devices with more than one boot slot (multiple copies of
	  the kernel and system images) this provides a command to select which
	  slot should be used to boot from and register the boot attempt. This
	  is used by the new A/B update model where one slot is updated in the
	  background while running from the other slot.

endmenu

if NET

menuconfig CMD_NET
	bool "Network commands"
	default y
	imply NETDEVICES

if CMD_NET

config CMD_BOOTP
	bool "bootp"
	default y
	help
	  bootp - boot image via network using BOOTP/TFTP protocol

config CMD_DHCP
	bool "dhcp"
	depends on CMD_BOOTP
	help
	  Boot image via network using DHCP/TFTP protocol

config BOOTP_BOOTPATH
	bool "Request & store 'rootpath' from BOOTP/DHCP server"
	default y
	depends on CMD_BOOTP
	help
	  Even though the config is called BOOTP_BOOTPATH, it stores the
	  path in the variable 'rootpath'.

config BOOTP_DNS
	bool "Request & store 'dnsip' from BOOTP/DHCP server"
	default y
	depends on CMD_BOOTP
	help
	  The primary DNS server is stored as 'dnsip'. If two servers are
	  returned, you must set BOOTP_DNS2 to store that second server IP
	  also.

config BOOTP_DNS2
	bool "Store 'dnsip2' from BOOTP/DHCP server"
	depends on BOOTP_DNS
	help
	  If a DHCP client requests the DNS server IP from a DHCP server,
	  it is possible that more than one DNS serverip is offered to the
	  client. If CONFIG_BOOTP_DNS2 is enabled, the secondary DNS
	  server IP will be stored in the additional environment
	  variable "dnsip2". The first DNS serverip is always
	  stored in the variable "dnsip", when BOOTP_DNS is defined.

config BOOTP_GATEWAY
	bool "Request & store 'gatewayip' from BOOTP/DHCP server"
	default y
	depends on CMD_BOOTP

config BOOTP_HOSTNAME
	bool "Request & store 'hostname' from BOOTP/DHCP server"
	default y
	depends on CMD_BOOTP
	help
	  The name may or may not be qualified with the local domain name.

config BOOTP_PREFER_SERVERIP
	bool "serverip variable takes precedent over DHCP server IP."
	depends on CMD_BOOTP
	help
	  By default a BOOTP/DHCP reply will overwrite the 'serverip' variable.

	  With this option enabled, the 'serverip' variable in the environment
	  takes precedence over DHCP server IP and will only be set by the DHCP
	  server if not already set in the environment.

config BOOTP_SUBNETMASK
	bool "Request & store 'netmask' from BOOTP/DHCP server"
	default y
	depends on CMD_BOOTP

config BOOTP_NTPSERVER
	bool "Request & store 'ntpserverip' from BOOTP/DHCP server"
	depends on CMD_BOOTP

config CMD_PCAP
	bool "pcap capture"
	help
	  Selecting this will allow capturing all Ethernet packets and store
	  them in physical memory in a PCAP formated file,
	  later to be analyzed by PCAP reader application (IE. WireShark).

config BOOTP_PXE
	bool "Send PXE client arch to BOOTP/DHCP server"
	default y
	depends on CMD_BOOTP && CMD_PXE
	help
	  Supported for ARM, ARM64, and x86 for now.

config BOOTP_PXE_CLIENTARCH
	hex
	depends on BOOTP_PXE
	default 0x16 if ARM64
	default 0x15 if ARM
	default 0 if X86

config BOOTP_VCI_STRING
	string
	depends on CMD_BOOTP
	default "U-Boot.armv7" if CPU_V7A || CPU_V7M || CPU_V7R
	default "U-Boot.armv8" if ARM64
	default "U-Boot.arm" if ARM
	default "U-Boot"

config CMD_TFTPBOOT
	bool "tftpboot"
	default y
	help
	  tftpboot - boot image via network using TFTP protocol

config CMD_TFTPPUT
	bool "tftp put"
	depends on CMD_TFTPBOOT
	help
	  TFTP put command, for uploading files to a server

config CMD_TFTPSRV
	bool "tftpsrv"
	depends on CMD_TFTPBOOT
	help
	  Act as a TFTP server and boot the first received file

config NET_TFTP_VARS
	bool "Control TFTP timeout and count through environment"
	depends on CMD_TFTPBOOT
	default y
	help
	  If set, allows controlling the TFTP timeout through the
	  environment variable tftptimeout, and the TFTP maximum
	  timeout count through the variable tftptimeoutcountmax.
	  If unset, timeout and maximum are hard-defined as 1 second
	  and 10 timouts per TFTP transfer.

config CMD_RARP
	bool "rarpboot"
	help
	  Boot image via network using RARP/TFTP protocol

config CMD_NFS
	bool "nfs"
	default y
	help
	  Boot image via network using NFS protocol.

config CMD_MII
	bool "mii"
	imply CMD_MDIO
	help
	  If set, allows 802.3(clause 22) MII Management functions interface access
	  The management interface specified in Clause 22 provides
	  a simple, two signal, serial interface to connect a
	  Station Management entity and a managed PHY for providing access
	  to management parameters and services.
	  The interface is referred to as the MII management interface.

config CMD_MDIO
	bool "mdio"
	depends on PHYLIB
	help
	  If set, allows Enable 802.3(clause 45) MDIO interface registers access
	  The MDIO interface is orthogonal to the MII interface and extends
	  it by adding access to more registers through indirect addressing.

config CMD_PING
	bool "ping"
	help
	  Send ICMP ECHO_REQUEST to network host

config CMD_CDP
	bool "cdp"
	help
	  Perform CDP network configuration

config CMD_SNTP
	bool "sntp"
	help
	  Synchronize RTC via network

config CMD_DNS
	bool "dns"
	help
	  Lookup the IP of a hostname

config CMD_LINK_LOCAL
	bool "linklocal"
	select LIB_RAND
	help
	  Acquire a network IP address using the link-local protocol

endif

config CMD_ETHSW
	bool "ethsw"
	help
	  Allow control of L2 Ethernet switch commands. These are supported
	  by the vsc9953 Ethernet driver at present. Sub-commands allow
	  operations such as enabling / disabling a port and
	  viewing/maintaining the filtering database (FDB)

config CMD_PXE
	bool "pxe"
	select MENU
	help
	  Boot image via network using PXE protocol

config CMD_WOL
	bool "wol"
	help
	  Wait for wake-on-lan Magic Packet

endif

menu "Misc commands"

config CMD_BMP
	bool "Enable 'bmp' command"
	depends on LCD || DM_VIDEO || VIDEO
	help
	  This provides a way to obtain information about a BMP-format image
	  and to display it. BMP (which presumably stands for BitMaP) is a
	  file format defined by Microsoft which supports images of various
	  depths, formats and compression methods. Headers on the file
	  determine the formats used. This command can be used by first loading
	  the image into RAM, then using this command to look at it or display
	  it.

config CMD_BOOTCOUNT
	bool "bootcount"
	depends on BOOTCOUNT_LIMIT
	help
	  Enable the bootcount command, which allows interrogation and
	  reset of the bootcounter.

config CMD_BSP
	bool "Enable board-specific commands"
	help
	  (deprecated: instead, please define a Kconfig option for each command)

	  Some boards have board-specific commands which are only enabled
	  during developemnt and need to be turned off for production. This
	  option provides a way to control this. The commands that are enabled
	  vary depending on the board.

config CMD_BKOPS_ENABLE
	bool "mmc bkops enable"
	depends on CMD_MMC
	default n
	help
	  Enable command for setting manual background operations handshake
	  on a eMMC device. The feature is optionally available on eMMC devices
	  conforming to standard >= 4.41.

config CMD_BLOCK_CACHE
	bool "blkcache - control and stats for block cache"
	depends on BLOCK_CACHE
	default y if BLOCK_CACHE
	help
	  Enable the blkcache command, which can be used to control the
	  operation of the cache functions.
	  This is most useful when fine-tuning the operation of the cache
	  during development, but also allows the cache to be disabled when
	  it might hurt performance (e.g. when using the ums command).

config CMD_CACHE
	bool "icache or dcache"
	help
	  Enable the "icache" and "dcache" commands

config CMD_CONITRACE
	bool "conitrace - trace console input codes"
	help
	  Enable the 'conitrace' command which displays the codes received
	  from the console input as hexadecimal numbers.

config CMD_CLS
	bool "Enable clear screen command 'cls'"
	depends on CFB_CONSOLE || DM_VIDEO || LCD || VIDEO
	default y if LCD
	help
	  Enable the 'cls' command which clears the screen contents
	  on video frame buffer.

config CMD_EFIDEBUG
	bool "efidebug - display/configure UEFI environment"
	depends on EFI_LOADER
	select EFI_DEVICE_PATH_TO_TEXT
	default n
	help
	  Enable the 'efidebug' command which provides a subset of UEFI
	  shell utility with simplified functionality. It will be useful
	  particularly for managing boot parameters as  well as examining
	  various EFI status for debugging.

config CMD_EXCEPTION
	bool "exception - raise exception"
	depends on ARM || RISCV || X86
	help
	  Enable the 'exception' command which allows to raise an exception.

config CMD_LED
	bool "led"
	depends on LED
	default y if LED
	help
	  Enable the 'led' command which allows for control of LEDs supported
	  by the board. The LEDs can be listed with 'led list' and controlled
	  with led on/off/togle/blink. Any LED drivers can be controlled with
	  this command, e.g. led_gpio.

config CMD_DATE
	bool "date"
	default y if DM_RTC
	select LIB_DATE
	help
	  Enable the 'date' command for getting/setting the time/date in RTC
	  devices.

config CMD_TIME
	bool "time"
	help
	  Run commands and summarize execution time.

config CMD_GETTIME
	bool "gettime - read elapsed time"
	help
	  Enable the 'gettime' command which reads the elapsed time since
	  U-Boot started running. This shows the time in seconds and
	  milliseconds. See also the 'bootstage' command which provides more
	  flexibility for boot timing.

# TODO: rename to CMD_SLEEP
config CMD_MISC
	bool "sleep"
	default y
	help
	  Delay execution for some time

config MP
	bool "support for multiprocessor"
	help
	  This provides an option to brinup
	  different processors in multiprocessor
	  cases.

config CMD_TIMER
	bool "timer"
	help
	  Access the system timer.

config CMD_SOUND
	bool "sound"
	depends on SOUND
	help
	  This provides basic access to the U-Boot's sound support. The main
	  feature is to play a beep.

	     sound init   - set up sound system
	     sound play   - play a sound

config CMD_SYSBOOT
	bool "sysboot"
	select MENU
	help
	  Boot image via local extlinux.conf file

config CMD_QFW
	bool "qfw"
	select QFW
	help
	  This provides access to the QEMU firmware interface.  The main
	  feature is to allow easy loading of files passed to qemu-system
	  via -kernel / -initrd

source "cmd/mvebu/Kconfig"

config CMD_TERMINAL
	bool "terminal - provides a way to attach a serial terminal"
	help
	  Provides a 'cu'-like serial terminal command. This can be used to
	  access other serial ports from the system console. The terminal
	  is very simple with no special processing of characters. As with
	  cu, you can press ~. (tilde followed by period) to exit.

config CMD_UUID
	bool "uuid, guid - generation of unique IDs"
	select LIB_UUID
	help
	  This enables two commands:

	     uuid - generate random Universally Unique Identifier
	     guid - generate Globally Unique Identifier based on random UUID

	  The two commands are very similar except for the endianness of the
	  output.

config CMD_FRU
	bool "FRU information for product"
	help
	  This option enables FRU commands to capture and display FRU
	  information present in the device. The FRU Information is used
<<<<<<< HEAD
	  to primarily to provide ‘inventory’ information about the boards
=======
	  to primarily to provide "inventory" information about the boards
>>>>>>> 3414936b
	  that the FRU Information Device is located on.

endmenu

source "cmd/ti/Kconfig"

config CMD_BOOTSTAGE
	bool "Enable the 'bootstage' command"
	depends on BOOTSTAGE
	help
	  Add a 'bootstage' command which supports printing a report
	  and un/stashing of bootstage data.

menu "Power commands"
config CMD_PMIC
	bool "Enable Driver Model PMIC command"
	depends on DM_PMIC
	help
	  This is the pmic command, based on a driver model pmic's API.
	  Command features are unchanged:
	  - list               - list pmic devices
	  - pmic dev <id>      - show or [set] operating pmic device (NEW)
	  - pmic dump          - dump registers
	  - pmic read address  - read byte of register at address
	  - pmic write address - write byte to register at address
	  The only one change for this command is 'dev' subcommand.

config CMD_REGULATOR
	bool "Enable Driver Model REGULATOR command"
	depends on DM_REGULATOR
	help
	  This command is based on driver model regulator's API.
	  User interface features:
	  - list               - list regulator devices
	  - regulator dev <id> - show or [set] operating regulator device
	  - regulator info     - print constraints info
	  - regulator status   - print operating status
	  - regulator value <val] <-f> - print/[set] voltage value [uV]
	  - regulator current <val>    - print/[set] current value [uA]
	  - regulator mode <id>        - print/[set] operating mode id
	  - regulator enable           - enable the regulator output
	  - regulator disable          - disable the regulator output

	  The '-f' (force) option can be used for set the value which exceeds
	  the limits, which are found in device-tree and are kept in regulator's
	  uclass platdata structure.

endmenu

menu "Security commands"
config CMD_AES
	bool "Enable the 'aes' command"
	select AES
	help
	  This provides a means to encrypt and decrypt data using the AES
	  (Advanced Encryption Standard). This algorithm uses a symetric key
	  and is widely used as a streaming cipher. Different key lengths are
	  supported by the algorithm but this command only supports 128 bits
	  at present.

config CMD_BLOB
	bool "Enable the 'blob' command"
	help
	  This is used with the Freescale secure boot mechanism.

	  Freescale's SEC block has built-in Blob Protocol which provides
	  a method for protecting user-defined data across system power
	  cycles. SEC block protects data in a data structure called a Blob,
	  which provides both confidentiality and integrity protection.

	  Encapsulating data as a blob
	  Each time that the Blob Protocol is used to protect data, a
	  different randomly generated key is used to encrypt the data.
	  This random key is itself encrypted using a key which is derived
	  from SoC's non-volatile secret key and a 16 bit Key identifier.
	  The resulting encrypted key along with encrypted data is called a
	  blob. The non-volatile secure key is available for use only during
	  secure boot.

	  During decapsulation, the reverse process is performed to get back
	  the original data.

	  Sub-commands:
	    blob enc - encapsulating data as a cryptgraphic blob
	    blob dec - decapsulating cryptgraphic blob to get the data

	  Syntax:

	  blob enc src dst len km

	  Encapsulate and create blob of data $len bytes long
	  at address $src and store the result at address $dst.
	  $km is the 16 byte key modifier is also required for
	  generation/use as key for cryptographic operation. Key
	  modifier should be 16 byte long.

	  blob dec src dst len km

	  Decapsulate the  blob of data at address $src and
	  store result of $len byte at addr $dst.
	  $km is the 16 byte key modifier is also required for
	  generation/use as key for cryptographic operation. Key
	  modifier should be 16 byte long.

config CMD_HASH
	bool "Support 'hash' command"
	select HASH
	help
	  This provides a way to hash data in memory using various supported
	  algorithms (such as SHA1, MD5, CRC32). The computed digest can be
	  saved to memory or to an environment variable. It is also possible
	  to verify a hash against data in memory.

config CMD_HVC
	bool "Support the 'hvc' command"
	depends on ARM_SMCCC
	help
	  Allows issuing Hypervisor Calls (HVCs). Mostly useful for
	  development and testing.

config CMD_SMC
	bool "Support the 'smc' command"
	depends on ARM_SMCCC
	help
	  Allows issuing Secure Monitor Calls (SMCs). Mostly useful for
	  development and testing.

config HASH_VERIFY
	bool "hash -v"
	depends on CMD_HASH
	help
	  Add -v option to verify data against a hash.

config CMD_TPM_V1
	bool

config CMD_TPM_V2
	bool
	select CMD_LOG

config CMD_TPM
	bool "Enable the 'tpm' command"
	depends on TPM_V1 || TPM_V2
	select CMD_TPM_V1 if TPM_V1
	select CMD_TPM_V2 if TPM_V2
	help
	  This provides a means to talk to a TPM from the command line. A wide
	  range of commands if provided - see 'tpm help' for details. The
	  command requires a suitable TPM on your board and the correct driver
	  must be enabled.

if CMD_TPM

config CMD_TPM_TEST
	bool "Enable the 'tpm test' command"
	depends on TPM_V1
	help
	  This provides a a series of tests to confirm that the TPMv1.x is
	  working correctly. The tests cover initialisation, non-volatile RAM,
	  extend, global lock and checking that timing is within expectations.
	  The tests pass correctly on Infineon TPMs but may need to be adjusted
	  for other devices.

endif

endmenu

menu "Firmware commands"
config CMD_CROS_EC
	bool "Enable crosec command"
	depends on CROS_EC
	default y
	help
	  Enable command-line access to the Chrome OS EC (Embedded
	  Controller). This provides the 'crosec' command which has
	  a number of sub-commands for performing EC tasks such as
	  updating its flash, accessing a small saved context area
	  and talking to the I2C bus behind the EC (if there is one).
endmenu

menu "Filesystem commands"
config CMD_BTRFS
	bool "Enable the 'btrsubvol' command"
	select FS_BTRFS
	help
	  This enables the 'btrsubvol' command to list subvolumes
	  of a BTRFS filesystem. There are no special commands for
	  listing BTRFS directories or loading BTRFS files - this
	  can be done by the generic 'fs' commands (see CMD_FS_GENERIC)
	  when BTRFS is enabled (see FS_BTRFS).

config CMD_CBFS
	bool "Enable the 'cbfs' command"
	depends on FS_CBFS
	help
	  Define this to enable support for reading from a Coreboot
	  filesystem. This is a ROM-based filesystem used for accessing files
	  on systems that use coreboot as the first boot-loader and then load
	  U-Boot to actually boot the Operating System. Available commands are
	  cbfsinit, cbfsinfo, cbfsls and cbfsload.

config CMD_CRAMFS
	bool "Enable the 'cramfs' command"
	depends on FS_CRAMFS
	help
	  This provides commands for dealing with CRAMFS (Compressed ROM
	  filesystem). CRAMFS is useful when space is tight since files are
	  compressed. Two commands are provided:

	     cramfsls   - lists files in a cramfs image
	     cramfsload - loads a file from a cramfs image

config CMD_EXT2
	bool "ext2 command support"
	select FS_EXT4
	help
	  Enables EXT2 FS command

config CMD_EXT4
	bool "ext4 command support"
	select FS_EXT4
	help
	  Enables EXT4 FS command

config CMD_EXT4_WRITE
	depends on CMD_EXT4
	bool "ext4 write command support"
	select EXT4_WRITE
	help
	  Enables EXT4 FS write command

config CMD_FAT
	bool "FAT command support"
	select FS_FAT
	help
	  Support for the FAT fs

config CMD_FS_GENERIC
	bool "filesystem commands"
	help
	  Enables filesystem commands (e.g. load, ls) that work for multiple
	  fs types.

config CMD_FS_UUID
	bool "fsuuid command"
	help
	  Enables fsuuid command for filesystem UUID.

config CMD_JFFS2
	bool "jffs2 command"
	select FS_JFFS2
	help
	  Enables commands to support the JFFS2 (Journalling Flash File System
	  version 2) filesystem. This enables fsload, ls and fsinfo which
	  provide the ability to load files, list directories and obtain
	  filesystem information.

config CMD_MTDPARTS
	bool "MTD partition support"
	depends on MTD
	help
	  MTD partitioning tool support.
	  It is strongly encouraged to avoid using this command
	  anymore along with 'sf', 'nand', 'onenand'. One can still
	  declare the partitions in the mtdparts environment variable
	  but better use the MTD stack and the 'mtd' command instead.

config CMD_MTDPARTS_SPREAD
	bool "Padd partition size to take account of bad blocks"
	depends on CMD_MTDPARTS
	help
	  This enables the 'spread' sub-command of the mtdparts command.
	  This command will modify the existing mtdparts variable by increasing
	  the size of the partitions such that 1) each partition's net size is
	  at least as large as the size specified in the mtdparts variable and
	  2) each partition starts on a good block.

config CMD_MTDPARTS_SHOW_NET_SIZES
	bool "Show net size (w/o bad blocks) of partitions"
	depends on CMD_MTDPARTS
	help
	  Adds two columns to the printed partition table showing the
	  effective usable size of a partition, if bad blocks are taken
	  into account.

config MTDIDS_DEFAULT
	string "Default MTD IDs"
	depends on MTD || SPI_FLASH
	help
	  Defines a default MTD IDs list for use with MTD partitions in the
	  Linux MTD command line partitions format.

config MTDPARTS_DEFAULT
	string "Default MTD partition scheme"
	depends on MTD || SPI_FLASH
	help
	  Defines a default MTD partitioning scheme in the Linux MTD command
	  line partitions format

config CMD_REISER
	bool "reiser - Access to reiserfs filesystems"
	help
	  This provides two commands which operate on a resierfs filesystem,
	  commonly used some years ago:

	    reiserls - list files
	    reiserload - load a file

config CMD_YAFFS2
	bool "yaffs2 - Access of YAFFS2 filesystem"
	depends on YAFFS2
	default y
	help
	  This provides commands for accessing a YAFFS2 filesystem. Yet
	  Another Flash Filesystem 2 is a filesystem designed specifically
	  for NAND flash. It incorporates bad-block management and ensures
	  that device writes are sequential regardless of filesystem
	  activity.

config CMD_ZFS
	bool "zfs - Access of ZFS filesystem"
	help
	  This provides commands to accessing a ZFS filesystem, commonly used
	  on Solaris systems. Two sub-commands are provided:

	    zfsls - list files in a directory
	    zfsload - load a file

	  See doc/README.zfs for more details.

endmenu

menu "Debug commands"

config CMD_BEDBUG
	bool "bedbug"
	help
	  The bedbug (emBEDded deBUGger) command provides debugging features
	  for some PowerPC processors. For details please see the
	  docuemntation in doc/README.beddbug

config CMD_DIAG
	bool "diag - Board diagnostics"
	help
	  This command provides access to board diagnostic tests. These are
	  called Power-on Self Tests (POST). The command allows listing of
	  available tests and running either all the tests, or specific tests
	  identified by name.

config CMD_IRQ
	bool "irq - Show information about interrupts"
	depends on !ARM && !MIPS && !SH
	help
	  This enables two commands:

	     interrupts - enable or disable interrupts
	     irqinfo - print device-specific interrupt information

config CMD_KGDB
	bool "kgdb - Allow debugging of U-Boot with gdb"
	depends on PPC
	help
	  This enables a 'kgdb' command which allows gdb to connect to U-Boot
	  over a serial link for debugging purposes. This allows
	  single-stepping, inspecting variables, etc. This is supported only
	  on PowerPC at present.

config CMD_LOG
	bool "log - Generation, control and access to logging"
	select LOG
	help
	  This provides access to logging features. It allows the output of
	  log data to be controlled to a limited extent (setting up the default
	  maximum log level for emitting of records). It also provides access
	  to a command used for testing the log system.

config CMD_TRACE
	bool "trace - Support tracing of function calls and timing"
	help
	  Enables a command to control using of function tracing within
	  U-Boot. This allows recording of call traces including timing
	  information. The command can write data to memory for exporting
	  for analysis (e.g. using bootchart). See doc/README.trace for full
	  details.

config CMD_AVB
	bool "avb - Android Verified Boot 2.0 operations"
	depends on AVB_VERIFY
	default n
	help
	  Enables a "avb" command to perform verification of partitions using
	  Android Verified Boot 2.0 functionality. It includes such subcommands:
	    avb init - initialize avb2 subsystem
	    avb read_rb - read rollback index
	    avb write_rb - write rollback index
	    avb is_unlocked - check device lock state
	    avb get_uuid - read and print uuid of a partition
	    avb read_part - read data from partition
	    avb read_part_hex - read data from partition and output to stdout
	    avb write_part - write data to partition
	    avb verify - run full verification chain
endmenu

config CMD_UBI
	tristate "Enable UBI - Unsorted block images commands"
	select MTD_UBI
	help
	  UBI is a software layer above MTD layer which admits use of LVM-like
	  logical volumes on top of MTD devices, hides some complexities of
	  flash chips like wear and bad blocks and provides some other useful
	  capabilities. Please, consult the MTD web site for more details
	  (www.linux-mtd.infradead.org). Activate this option if you want
	  to use U-Boot UBI commands.
	  It is also strongly encouraged to also enable CONFIG_MTD to get full
	  partition support.

config CMD_UBIFS
	tristate "Enable UBIFS - Unsorted block images filesystem commands"
	depends on CMD_UBI
	default y if CMD_UBI
	select LZO
	help
	  UBIFS is a file system for flash devices which works on top of UBI.

endmenu<|MERGE_RESOLUTION|>--- conflicted
+++ resolved
@@ -1727,11 +1727,7 @@
 	help
 	  This option enables FRU commands to capture and display FRU
 	  information present in the device. The FRU Information is used
-<<<<<<< HEAD
-	  to primarily to provide ‘inventory’ information about the boards
-=======
 	  to primarily to provide "inventory" information about the boards
->>>>>>> 3414936b
 	  that the FRU Information Device is located on.
 
 endmenu
