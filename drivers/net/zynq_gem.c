/*
 * (C) Copyright 2011 Michal Simek
 *
 * Michal SIMEK <monstr@monstr.eu>
 *
 * Based on Xilinx gmac driver:
 * (C) Copyright 2011 Xilinx
 *
 * SPDX-License-Identifier:	GPL-2.0+
 */

#include <common.h>
#include <dm.h>
#include <net.h>
#include <netdev.h>
#include <config.h>
#include <console.h>
#include <malloc.h>
#include <asm/io.h>
#include <phy.h>
#include <miiphy.h>
#include <watchdog.h>
#include <asm/system.h>
#include <asm/arch/hardware.h>
#include <asm/arch/sys_proto.h>
#include <asm-generic/errno.h>

DECLARE_GLOBAL_DATA_PTR;

/* Bit/mask specification */
#define ZYNQ_GEM_PHYMNTNC_OP_MASK	0x40020000 /* operation mask bits */
#define ZYNQ_GEM_PHYMNTNC_OP_R_MASK	0x20000000 /* read operation */
#define ZYNQ_GEM_PHYMNTNC_OP_W_MASK	0x10000000 /* write operation */
#define ZYNQ_GEM_PHYMNTNC_PHYAD_SHIFT_MASK	23 /* Shift bits for PHYAD */
#define ZYNQ_GEM_PHYMNTNC_PHREG_SHIFT_MASK	18 /* Shift bits for PHREG */

#define ZYNQ_GEM_RXBUF_EOF_MASK		0x00008000 /* End of frame. */
#define ZYNQ_GEM_RXBUF_SOF_MASK		0x00004000 /* Start of frame. */
#define ZYNQ_GEM_RXBUF_LEN_MASK		0x00003FFF /* Mask for length field */

#define ZYNQ_GEM_RXBUF_WRAP_MASK	0x00000002 /* Wrap bit, last BD */
#define ZYNQ_GEM_RXBUF_NEW_MASK		0x00000001 /* Used bit.. */
#define ZYNQ_GEM_RXBUF_ADD_MASK		0xFFFFFFFC /* Mask for address */

/* Wrap bit, last descriptor */
#define ZYNQ_GEM_TXBUF_WRAP_MASK	0x40000000
#define ZYNQ_GEM_TXBUF_LAST_MASK	0x00008000 /* Last buffer */
#define ZYNQ_GEM_TXBUF_USED_MASK	0x80000000 /* Used by Hw */

#define ZYNQ_GEM_NWCTRL_TXEN_MASK	0x00000008 /* Enable transmit */
#define ZYNQ_GEM_NWCTRL_RXEN_MASK	0x00000004 /* Enable receive */
#define ZYNQ_GEM_NWCTRL_MDEN_MASK	0x00000010 /* Enable MDIO port */
#define ZYNQ_GEM_NWCTRL_STARTTX_MASK	0x00000200 /* Start tx (tx_go) */

#define ZYNQ_GEM_NWCFG_SPEED100		0x000000001 /* 100 Mbps operation */
#define ZYNQ_GEM_NWCFG_SPEED1000	0x000000400 /* 1Gbps operation */
#define ZYNQ_GEM_NWCFG_FDEN		0x000000002 /* Full Duplex mode */
#define ZYNQ_GEM_NWCFG_FSREM		0x000020000 /* FCS removal */
<<<<<<< HEAD
#ifdef CONFIG_ARM64
#define ZYNQ_GEM_NWCFG_MDCCLKDIV	0x000100000 /* Div pclk by 64, max 160MHz */
#else
#define ZYNQ_GEM_NWCFG_MDCCLKDIV	0x0000c0000 /* Div pclk by 48, max 120MHz */
#endif
=======
#define ZYNQ_GEM_NWCFG_MDCCLKDIV	0x0000c0000 /* Div pclk by 48, max 120MHz */
>>>>>>> fa85e826

#ifdef CONFIG_ARM64
# define ZYNQ_GEM_DBUS_WIDTH	(1 << 21) /* 64 bit bus */
#else
# define ZYNQ_GEM_DBUS_WIDTH	(0 << 21) /* 32 bit bus */
#endif

#define ZYNQ_GEM_NWCFG_INIT		(ZYNQ_GEM_DBUS_WIDTH | \
					ZYNQ_GEM_NWCFG_FDEN | \
					ZYNQ_GEM_NWCFG_FSREM | \
					ZYNQ_GEM_NWCFG_MDCCLKDIV)

#define ZYNQ_GEM_NWSR_MDIOIDLE_MASK	0x00000004 /* PHY management idle */

#define ZYNQ_GEM_DMACR_BLENGTH		0x00000004 /* INCR4 AHB bursts */
/* Use full configured addressable space (8 Kb) */
#define ZYNQ_GEM_DMACR_RXSIZE		0x00000300
/* Use full configured addressable space (4 Kb) */
#define ZYNQ_GEM_DMACR_TXSIZE		0x00000400
/* Set with binary 00011000 to use 1536 byte(1*max length frame/buffer) */
#define ZYNQ_GEM_DMACR_RXBUF		0x00180000

#define ZYNQ_GEM_DMACR_INIT		(ZYNQ_GEM_DMACR_BLENGTH | \
					ZYNQ_GEM_DMACR_RXSIZE | \
					ZYNQ_GEM_DMACR_TXSIZE | \
					ZYNQ_GEM_DMACR_RXBUF)

#define ZYNQ_GEM_TSR_DONE		0x00000020 /* Tx done mask */

/* Use MII register 1 (MII status register) to detect PHY */
#define PHY_DETECT_REG  1

/* Mask used to verify certain PHY features (or register contents)
 * in the register above:
 *  0x1000: 10Mbps full duplex support
 *  0x0800: 10Mbps half duplex support
 *  0x0008: Auto-negotiation support
 */
#define PHY_DETECT_MASK 0x1808

/* TX BD status masks */
#define ZYNQ_GEM_TXBUF_FRMLEN_MASK	0x000007ff
#define ZYNQ_GEM_TXBUF_EXHAUSTED	0x08000000
#define ZYNQ_GEM_TXBUF_UNDERRUN		0x10000000

/* Clock frequencies for different speeds */
#define ZYNQ_GEM_FREQUENCY_10	2500000UL
#define ZYNQ_GEM_FREQUENCY_100	25000000UL
#define ZYNQ_GEM_FREQUENCY_1000	125000000UL

/* Device registers */
struct zynq_gem_regs {
	u32 nwctrl; /* 0x0 - Network Control reg */
	u32 nwcfg; /* 0x4 - Network Config reg */
	u32 nwsr; /* 0x8 - Network Status reg */
	u32 reserved1;
	u32 dmacr; /* 0x10 - DMA Control reg */
	u32 txsr; /* 0x14 - TX Status reg */
	u32 rxqbase; /* 0x18 - RX Q Base address reg */
	u32 txqbase; /* 0x1c - TX Q Base address reg */
	u32 rxsr; /* 0x20 - RX Status reg */
	u32 reserved2[2];
	u32 idr; /* 0x2c - Interrupt Disable reg */
	u32 reserved3;
	u32 phymntnc; /* 0x34 - Phy Maintaince reg */
	u32 reserved4[18];
	u32 hashl; /* 0x80 - Hash Low address reg */
	u32 hashh; /* 0x84 - Hash High address reg */
#define LADDR_LOW	0
#define LADDR_HIGH	1
	u32 laddr[4][LADDR_HIGH + 1]; /* 0x8c - Specific1 addr low/high reg */
	u32 match[4]; /* 0xa8 - Type ID1 Match reg */
	u32 reserved6[18];
#define STAT_SIZE	44
	u32 stat[STAT_SIZE]; /* 0x100 - Octects transmitted Low reg */
	u32 reserved7[164];
	u32 transmit_q1_ptr; /* 0x440 - Transmit priority queue 1 */
	u32 reserved8[15];
	u32 receive_q1_ptr; /* 0x480 - Receive priority queue 1 */
};

/* BD descriptors */
struct emac_bd {
	u32 addr; /* Next descriptor pointer */
	u32 status;
};

#define RX_BUF 32
/* Page table entries are set to 1MB, or multiples of 1MB
 * (not < 1MB). driver uses less bd's so use 1MB bdspace.
 */
#define BD_SPACE	0x100000
/* BD separation space */
#define BD_SEPRN_SPACE	(RX_BUF * sizeof(struct emac_bd))

/* Setup the first free TX descriptor */
#define TX_FREE_DESC	2

/* Initialized, rxbd_current, rx_first_buf must be 0 after init */
struct zynq_gem_priv {
	struct emac_bd *tx_bd;
	struct emac_bd *rx_bd;
	char *rxbuffers;
	u32 rxbd_current;
	u32 rx_first_buf;
	int phyaddr;
	u32 emio;
	int init;
<<<<<<< HEAD
=======
	struct zynq_gem_regs *iobase;
>>>>>>> fa85e826
	phy_interface_t interface;
	struct phy_device *phydev;
	struct mii_dev *bus;
};

static inline int mdio_wait(struct zynq_gem_regs *regs)
{
	u32 timeout = 20000;

	/* Wait till MDIO interface is ready to accept a new transaction. */
	while (--timeout) {
		if (readl(&regs->nwsr) & ZYNQ_GEM_NWSR_MDIOIDLE_MASK)
			break;
		WATCHDOG_RESET();
	}

	if (!timeout) {
		printf("%s: Timeout\n", __func__);
		return 1;
	}

	return 0;
}

static u32 phy_setup_op(struct zynq_gem_priv *priv, u32 phy_addr, u32 regnum,
			u32 op, u16 *data)
{
	u32 mgtcr;
	struct zynq_gem_regs *regs = priv->iobase;

	if (mdio_wait(regs))
		return 1;

	/* Construct mgtcr mask for the operation */
	mgtcr = ZYNQ_GEM_PHYMNTNC_OP_MASK | op |
		(phy_addr << ZYNQ_GEM_PHYMNTNC_PHYAD_SHIFT_MASK) |
		(regnum << ZYNQ_GEM_PHYMNTNC_PHREG_SHIFT_MASK) | *data;

	/* Write mgtcr and wait for completion */
	writel(mgtcr, &regs->phymntnc);

	if (mdio_wait(regs))
		return 1;

	if (op == ZYNQ_GEM_PHYMNTNC_OP_R_MASK)
		*data = readl(&regs->phymntnc);

	return 0;
}

static u32 phyread(struct zynq_gem_priv *priv, u32 phy_addr,
		   u32 regnum, u16 *val)
{
	u32 ret;

<<<<<<< HEAD
	ret = phy_setup_op(dev, phy_addr, regnum,
				ZYNQ_GEM_PHYMNTNC_OP_R_MASK, val);
=======
	ret = phy_setup_op(priv, phy_addr, regnum,
			   ZYNQ_GEM_PHYMNTNC_OP_R_MASK, val);
>>>>>>> fa85e826

	if (!ret)
		debug("%s: phy_addr %d, regnum 0x%x, val 0x%x\n", __func__,
		      phy_addr, regnum, *val);

	return ret;
}

static u32 phywrite(struct zynq_gem_priv *priv, u32 phy_addr,
		    u32 regnum, u16 data)
{
	debug("%s: phy_addr %d, regnum 0x%x, data 0x%x\n", __func__, phy_addr,
	      regnum, data);

<<<<<<< HEAD
	return phy_setup_op(dev, phy_addr, regnum,
				ZYNQ_GEM_PHYMNTNC_OP_W_MASK, &data);
=======
	return phy_setup_op(priv, phy_addr, regnum,
			    ZYNQ_GEM_PHYMNTNC_OP_W_MASK, &data);
>>>>>>> fa85e826
}

static int phy_detection(struct udevice *dev)
{
	int i;
	u16 phyreg;
	struct zynq_gem_priv *priv = dev->priv;

	if (priv->phyaddr != -1) {
		phyread(priv, priv->phyaddr, PHY_DETECT_REG, &phyreg);
		if ((phyreg != 0xFFFF) &&
		    ((phyreg & PHY_DETECT_MASK) == PHY_DETECT_MASK)) {
			/* Found a valid PHY address */
			debug("Default phy address %d is valid\n",
			      priv->phyaddr);
			return 0;
		} else {
			debug("PHY address is not setup correctly %d\n",
			      priv->phyaddr);
			priv->phyaddr = -1;
		}
	}

	debug("detecting phy address\n");
	if (priv->phyaddr == -1) {
		/* detect the PHY address */
		for (i = 31; i >= 0; i--) {
			phyread(priv, i, PHY_DETECT_REG, &phyreg);
			if ((phyreg != 0xFFFF) &&
			    ((phyreg & PHY_DETECT_MASK) == PHY_DETECT_MASK)) {
				/* Found a valid PHY address */
				priv->phyaddr = i;
				debug("Found valid phy address, %d\n", i);
				return 0;
			}
		}
	}
	printf("PHY is not detected\n");
	return -1;
}

static int zynq_gem_setup_mac(struct udevice *dev)
{
	u32 i, macaddrlow, macaddrhigh;
	struct eth_pdata *pdata = dev_get_platdata(dev);
	struct zynq_gem_priv *priv = dev_get_priv(dev);
	struct zynq_gem_regs *regs = priv->iobase;

	/* Set the MAC bits [31:0] in BOT */
	macaddrlow = pdata->enetaddr[0];
	macaddrlow |= pdata->enetaddr[1] << 8;
	macaddrlow |= pdata->enetaddr[2] << 16;
	macaddrlow |= pdata->enetaddr[3] << 24;

	/* Set MAC bits [47:32] in TOP */
	macaddrhigh = pdata->enetaddr[4];
	macaddrhigh |= pdata->enetaddr[5] << 8;

	for (i = 0; i < 4; i++) {
		writel(0, &regs->laddr[i][LADDR_LOW]);
		writel(0, &regs->laddr[i][LADDR_HIGH]);
		/* Do not use MATCHx register */
		writel(0, &regs->match[i]);
	}

	writel(macaddrlow, &regs->laddr[0][LADDR_LOW]);
	writel(macaddrhigh, &regs->laddr[0][LADDR_HIGH]);

	return 0;
}

static int zynq_phy_init(struct udevice *dev)
{
<<<<<<< HEAD
	u32 i;
	unsigned long clk_rate = 0;
	struct phy_device *phydev;
	struct zynq_gem_regs *regs = (struct zynq_gem_regs *)dev->iobase;
	struct zynq_gem_priv *priv = dev->priv;
	struct emac_bd *dummy_tx_bd = &priv->tx_bd[TX_FREE_DESC];
	struct emac_bd *dummy_rx_bd = &priv->tx_bd[TX_FREE_DESC + 2];
=======
	int ret;
	struct zynq_gem_priv *priv = dev_get_priv(dev);
	struct zynq_gem_regs *regs = priv->iobase;
>>>>>>> fa85e826
	const u32 supported = SUPPORTED_10baseT_Half |
			SUPPORTED_10baseT_Full |
			SUPPORTED_100baseT_Half |
			SUPPORTED_100baseT_Full |
			SUPPORTED_1000baseT_Half |
			SUPPORTED_1000baseT_Full;

	/* Enable only MDIO bus */
	writel(ZYNQ_GEM_NWCTRL_MDEN_MASK, &regs->nwctrl);

	ret = phy_detection(dev);
	if (ret) {
		printf("GEM PHY init failed\n");
		return ret;
	}

	priv->phydev = phy_connect(priv->bus, priv->phyaddr, dev,
				   priv->interface);
	if (!priv->phydev)
		return -ENODEV;

	priv->phydev->supported = supported | ADVERTISED_Pause |
				  ADVERTISED_Asym_Pause;
	priv->phydev->advertising = priv->phydev->supported;
	phy_config(priv->phydev);

	return 0;
}

static int zynq_gem_init(struct udevice *dev)
{
	u32 i;
	unsigned long clk_rate = 0;
	struct zynq_gem_priv *priv = dev_get_priv(dev);
	struct zynq_gem_regs *regs = priv->iobase;
	struct emac_bd *dummy_tx_bd = &priv->tx_bd[TX_FREE_DESC];
	struct emac_bd *dummy_rx_bd = &priv->tx_bd[TX_FREE_DESC + 2];

	if (!priv->init) {
		/* Disable all interrupts */
		writel(0xFFFFFFFF, &regs->idr);

		/* Disable the receiver & transmitter */
		writel(0, &regs->nwctrl);
		writel(0, &regs->txsr);
		writel(0, &regs->rxsr);
		writel(0, &regs->phymntnc);

		/* Clear the Hash registers for the mac address
		 * pointed by AddressPtr
		 */
		writel(0x0, &regs->hashl);
		/* Write bits [63:32] in TOP */
		writel(0x0, &regs->hashh);

		/* Clear all counters */
		for (i = 0; i < STAT_SIZE; i++)
			readl(&regs->stat[i]);

		/* Setup RxBD space */
		memset(priv->rx_bd, 0, RX_BUF * sizeof(struct emac_bd));

		for (i = 0; i < RX_BUF; i++) {
			priv->rx_bd[i].status = 0xF0000000;
			priv->rx_bd[i].addr =
					((ulong)(priv->rxbuffers) +
							(i * PKTSIZE_ALIGN));
		}
		/* WRAP bit to last BD */
		priv->rx_bd[--i].addr |= ZYNQ_GEM_RXBUF_WRAP_MASK;
		/* Write RxBDs to IP */
		writel((ulong)priv->rx_bd, &regs->rxqbase);

		/* Setup for DMA Configuration register */
		writel(ZYNQ_GEM_DMACR_INIT, &regs->dmacr);

		/* Setup for Network Control register, MDIO, Rx and Tx enable */
		setbits_le32(&regs->nwctrl, ZYNQ_GEM_NWCTRL_MDEN_MASK);

		/* Disable the second priority queue */
		dummy_tx_bd->addr = 0;
		dummy_tx_bd->status = ZYNQ_GEM_TXBUF_WRAP_MASK |
				ZYNQ_GEM_TXBUF_LAST_MASK|
				ZYNQ_GEM_TXBUF_USED_MASK;

		dummy_rx_bd->addr = ZYNQ_GEM_RXBUF_WRAP_MASK |
				ZYNQ_GEM_RXBUF_NEW_MASK;
		dummy_rx_bd->status = 0;
		flush_dcache_range((ulong)&dummy_tx_bd, (ulong)&dummy_tx_bd +
				   sizeof(dummy_tx_bd));
		flush_dcache_range((ulong)&dummy_rx_bd, (ulong)&dummy_rx_bd +
				   sizeof(dummy_rx_bd));
<<<<<<< HEAD

		writel((ulong)dummy_tx_bd, &regs->transmit_q1_ptr);
		writel((ulong)dummy_rx_bd, &regs->receive_q1_ptr);

		priv->init++;
	}
=======
>>>>>>> fa85e826

		writel((ulong)dummy_tx_bd, &regs->transmit_q1_ptr);
		writel((ulong)dummy_rx_bd, &regs->receive_q1_ptr);

<<<<<<< HEAD
	/* interface - look at tsec */
	phydev = phy_connect(priv->bus, priv->phyaddr, dev,
			     priv->interface);

	phydev->supported = supported | ADVERTISED_Pause |
			    ADVERTISED_Asym_Pause;
	phydev->advertising = phydev->supported;

#ifdef CONFIG_TARGET_ZYNQMP_EP
	/*
	 * Phy can support 1000baseT but ep does not
	 * support hence dont advertise 1000baseT incase
	 * of ep
	 */
	phydev->advertising &= ~(SUPPORTED_1000baseT_Half |
				 SUPPORTED_1000baseT_Full);
#endif

	priv->phydev = phydev;
	phy_config(phydev);
	phy_startup(phydev);
=======
		priv->init++;
	}

	phy_startup(priv->phydev);
>>>>>>> fa85e826

	if (!priv->phydev->link) {
		printf("%s: No link.\n", priv->phydev->dev->name);
		return -1;
	}

	switch (priv->phydev->speed) {
	case SPEED_1000:
		writel(ZYNQ_GEM_NWCFG_INIT | ZYNQ_GEM_NWCFG_SPEED1000,
		       &regs->nwcfg);
		clk_rate = ZYNQ_GEM_FREQUENCY_1000;
		break;
	case SPEED_100:
		writel(ZYNQ_GEM_NWCFG_INIT | ZYNQ_GEM_NWCFG_SPEED100,
		       &regs->nwcfg);
		clk_rate = ZYNQ_GEM_FREQUENCY_100;
		break;
	case SPEED_10:
		clk_rate = ZYNQ_GEM_FREQUENCY_10;
		break;
	}

	/* Change the rclk and clk only not using EMIO interface */
	if (!priv->emio)
		zynq_slcr_gem_clk_setup((ulong)priv->iobase !=
					ZYNQ_GEM_BASEADDR0, clk_rate);

	/* set hardware address because of ... */
	if (!is_valid_ethaddr(dev->enetaddr)) {
		printf("%s: mac address is not valid\n", dev->name);
		return -1;
	}

	zynq_gem_setup_mac(dev);

	setbits_le32(&regs->nwctrl, ZYNQ_GEM_NWCTRL_RXEN_MASK |
					ZYNQ_GEM_NWCTRL_TXEN_MASK);

	return 0;
}

static int wait_for_bit(const char *func, u32 *reg, const u32 mask,
			bool set, unsigned int timeout)
<<<<<<< HEAD
{
	u32 val;
	unsigned long start = get_timer(0);

	while (1) {
		val = readl(reg);

		if (!set)
			val = ~val;

		if ((val & mask) == mask)
			return 0;

		if (get_timer(start) > timeout)
			break;

		if (ctrlc()) {
			puts("Abort\n");
			return -1;
		}

		udelay(1);
	}

	debug("%s: Timeout (reg=%p mask=%08x wait_set=%i)\n",
	      func, reg, mask, set);

	return -ETIMEDOUT;
}

static int zynq_gem_send(struct eth_device *dev, void *ptr, int len)
{
	u32 addr, size;
	struct zynq_gem_priv *priv = dev->priv;
	struct zynq_gem_regs *regs = (struct zynq_gem_regs *)dev->iobase;
=======
{
	u32 val;
	unsigned long start = get_timer(0);

	while (1) {
		val = readl(reg);

		if (!set)
			val = ~val;

		if ((val & mask) == mask)
			return 0;

		if (get_timer(start) > timeout)
			break;

		if (ctrlc()) {
			puts("Abort\n");
			return -EINTR;
		}

		udelay(1);
	}

	debug("%s: Timeout (reg=%p mask=%08x wait_set=%i)\n",
	      func, reg, mask, set);

	return -ETIMEDOUT;
}

static int zynq_gem_send(struct udevice *dev, void *ptr, int len)
{
	u32 addr, size;
	struct zynq_gem_priv *priv = dev_get_priv(dev);
	struct zynq_gem_regs *regs = priv->iobase;
>>>>>>> fa85e826
	struct emac_bd *current_bd = &priv->tx_bd[1];

	/* Setup Tx BD */
	memset(priv->tx_bd, 0, sizeof(struct emac_bd));

	priv->tx_bd->addr = (ulong)ptr;
	priv->tx_bd->status = (len & ZYNQ_GEM_TXBUF_FRMLEN_MASK) |
			       ZYNQ_GEM_TXBUF_LAST_MASK;
	/* Dummy descriptor to mark it as the last in descriptor chain */
	current_bd->addr = 0x0;
	current_bd->status = ZYNQ_GEM_TXBUF_WRAP_MASK |
			     ZYNQ_GEM_TXBUF_LAST_MASK|
			     ZYNQ_GEM_TXBUF_USED_MASK;
<<<<<<< HEAD

	/* setup BD */
	writel((ulong)priv->tx_bd, &regs->txqbase);

	addr = (ulong)ptr;
=======

	/* setup BD */
	writel((ulong)priv->tx_bd, &regs->txqbase);

	addr = (ulong) ptr;
>>>>>>> fa85e826
	addr &= ~(ARCH_DMA_MINALIGN - 1);
	size = roundup(len, ARCH_DMA_MINALIGN);
	flush_dcache_range(addr, addr + size);

	addr = (ulong)priv->rxbuffers;
	addr &= ~(ARCH_DMA_MINALIGN - 1);
	size = roundup((RX_BUF * PKTSIZE_ALIGN), ARCH_DMA_MINALIGN);
	flush_dcache_range(addr, addr + size);
	barrier();

	/* Start transmit */
	setbits_le32(&regs->nwctrl, ZYNQ_GEM_NWCTRL_STARTTX_MASK);

	/* Read TX BD status */
	if (priv->tx_bd->status & ZYNQ_GEM_TXBUF_EXHAUSTED)
		printf("TX buffers exhausted in mid frame\n");

	return wait_for_bit(__func__, &regs->txsr, ZYNQ_GEM_TSR_DONE,
			    true, 20000);
}

/* Do not check frame_recd flag in rx_status register 0x20 - just poll BD */
static int zynq_gem_recv(struct udevice *dev, int flags, uchar **packetp)
{
	int frame_len;
	u32 addr;
	struct zynq_gem_priv *priv = dev_get_priv(dev);
	struct emac_bd *current_bd = &priv->rx_bd[priv->rxbd_current];

	if (!(current_bd->addr & ZYNQ_GEM_RXBUF_NEW_MASK))
		return -1;

	if (!(current_bd->status &
			(ZYNQ_GEM_RXBUF_SOF_MASK | ZYNQ_GEM_RXBUF_EOF_MASK))) {
		printf("GEM: SOF or EOF not set for last buffer received!\n");
		return -1;
	}

	frame_len = current_bd->status & ZYNQ_GEM_RXBUF_LEN_MASK;
	if (!frame_len) {
		printf("%s: Zero size packet?\n", __func__);
		return -1;
	}

<<<<<<< HEAD
		net_process_received_packet((u8 *)(ulong)addr, frame_len);
=======
	addr = current_bd->addr & ZYNQ_GEM_RXBUF_ADD_MASK;
	addr &= ~(ARCH_DMA_MINALIGN - 1);
	*packetp = (uchar *)(uintptr_t)addr;
>>>>>>> fa85e826

	return frame_len;
}

static int zynq_gem_free_pkt(struct udevice *dev, uchar *packet, int length)
{
	struct zynq_gem_priv *priv = dev_get_priv(dev);
	struct emac_bd *current_bd = &priv->rx_bd[priv->rxbd_current];
	struct emac_bd *first_bd;

	if (current_bd->status & ZYNQ_GEM_RXBUF_SOF_MASK) {
		priv->rx_first_buf = priv->rxbd_current;
	} else {
		current_bd->addr &= ~ZYNQ_GEM_RXBUF_NEW_MASK;
		current_bd->status = 0xF0000000; /* FIXME */
	}

	if (current_bd->status & ZYNQ_GEM_RXBUF_EOF_MASK) {
		first_bd = &priv->rx_bd[priv->rx_first_buf];
		first_bd->addr &= ~ZYNQ_GEM_RXBUF_NEW_MASK;
		first_bd->status = 0xF0000000;
	}

	if ((++priv->rxbd_current) >= RX_BUF)
		priv->rxbd_current = 0;

	return 0;
}

static void zynq_gem_halt(struct udevice *dev)
{
	struct zynq_gem_priv *priv = dev_get_priv(dev);
	struct zynq_gem_regs *regs = priv->iobase;

	clrsetbits_le32(&regs->nwctrl, ZYNQ_GEM_NWCTRL_RXEN_MASK |
						ZYNQ_GEM_NWCTRL_TXEN_MASK, 0);
}

static int zynq_gem_miiphy_read(struct mii_dev *bus, int addr,
				int devad, int reg)
{
	struct zynq_gem_priv *priv = bus->priv;
	int ret;
	u16 val;

	ret = phyread(priv, addr, reg, &val);
	debug("%s 0x%x, 0x%x, 0x%x, 0x%x\n", __func__, addr, reg, val, ret);
	return val;
}

static int zynq_gem_miiphy_write(struct mii_dev *bus, int addr, int devad,
				 int reg, u16 value)
{
	struct zynq_gem_priv *priv = bus->priv;

	debug("%s 0x%x, 0x%x, 0x%x\n", __func__, addr, reg, value);
	return phywrite(priv, addr, reg, value);
}

static int zynq_gem_probe(struct udevice *dev)
{
	void *bd_space;
	struct zynq_gem_priv *priv = dev_get_priv(dev);
	int ret;

	/* Align rxbuffers to ARCH_DMA_MINALIGN */
	priv->rxbuffers = memalign(ARCH_DMA_MINALIGN, RX_BUF * PKTSIZE_ALIGN);
	memset(priv->rxbuffers, 0, RX_BUF * PKTSIZE_ALIGN);

	/* Align bd_space to MMU_SECTION_SHIFT */
	bd_space = memalign(1 << MMU_SECTION_SHIFT, BD_SPACE);
	mmu_set_region_dcache_behaviour((phys_addr_t)bd_space,
					BD_SPACE, DCACHE_OFF);

	/* Initialize the bd spaces for tx and rx bd's */
	priv->tx_bd = (struct emac_bd *)bd_space;
	priv->rx_bd = (struct emac_bd *)((ulong)bd_space + BD_SEPRN_SPACE);

	priv->bus = mdio_alloc();
	priv->bus->read = zynq_gem_miiphy_read;
	priv->bus->write = zynq_gem_miiphy_write;
	priv->bus->priv = priv;
	strcpy(priv->bus->name, "gem");

<<<<<<< HEAD
#ifndef CONFIG_ZYNQ_GEM_INTERFACE
	priv->interface = PHY_INTERFACE_MODE_MII;
#else
	priv->interface = CONFIG_ZYNQ_GEM_INTERFACE;
#endif

	sprintf(dev->name, "Gem.%lx", base_addr);
=======
	ret = mdio_register(priv->bus);
	if (ret)
		return ret;
>>>>>>> fa85e826

	zynq_phy_init(dev);

	return 0;
}

static int zynq_gem_remove(struct udevice *dev)
{
	struct zynq_gem_priv *priv = dev_get_priv(dev);

	free(priv->phydev);
	mdio_unregister(priv->bus);
	mdio_free(priv->bus);

	return 0;
}

static const struct eth_ops zynq_gem_ops = {
	.start			= zynq_gem_init,
	.send			= zynq_gem_send,
	.recv			= zynq_gem_recv,
	.free_pkt		= zynq_gem_free_pkt,
	.stop			= zynq_gem_halt,
	.write_hwaddr		= zynq_gem_setup_mac,
};

static int zynq_gem_ofdata_to_platdata(struct udevice *dev)
{
	struct eth_pdata *pdata = dev_get_platdata(dev);
	struct zynq_gem_priv *priv = dev_get_priv(dev);
	int offset = 0;
	const char *phy_mode;

	pdata->iobase = (phys_addr_t)dev_get_addr(dev);
	priv->iobase = (struct zynq_gem_regs *)pdata->iobase;
	/* Hardcode for now */
	priv->emio = 0;
	priv->phyaddr = -1;

	offset = fdtdec_lookup_phandle(gd->fdt_blob, dev->of_offset,
				       "phy-handle");
	if (offset > 0)
		priv->phyaddr = fdtdec_get_int(gd->fdt_blob, offset, "reg", -1);

	phy_mode = fdt_getprop(gd->fdt_blob, dev->of_offset, "phy-mode", NULL);
	if (phy_mode)
		pdata->phy_interface = phy_get_interface_by_name(phy_mode);
	if (pdata->phy_interface == -1) {
		debug("%s: Invalid PHY interface '%s'\n", __func__, phy_mode);
		return -EINVAL;
	}
	priv->interface = pdata->phy_interface;

	printf("ZYNQ GEM: %lx, phyaddr %d, interface %s\n", (ulong)priv->iobase,
	       priv->phyaddr, phy_string_for_interface(priv->interface));

	return 0;
}

static const struct udevice_id zynq_gem_ids[] = {
	{ .compatible = "cdns,zynqmp-gem" },
	{ .compatible = "cdns,zynq-gem" },
	{ .compatible = "cdns,gem" },
	{ }
};

U_BOOT_DRIVER(zynq_gem) = {
	.name	= "zynq_gem",
	.id	= UCLASS_ETH,
	.of_match = zynq_gem_ids,
	.ofdata_to_platdata = zynq_gem_ofdata_to_platdata,
	.probe	= zynq_gem_probe,
	.remove	= zynq_gem_remove,
	.ops	= &zynq_gem_ops,
	.priv_auto_alloc_size = sizeof(struct zynq_gem_priv),
	.platdata_auto_alloc_size = sizeof(struct eth_pdata),
};<|MERGE_RESOLUTION|>--- conflicted
+++ resolved
@@ -56,15 +56,11 @@
 #define ZYNQ_GEM_NWCFG_SPEED1000	0x000000400 /* 1Gbps operation */
 #define ZYNQ_GEM_NWCFG_FDEN		0x000000002 /* Full Duplex mode */
 #define ZYNQ_GEM_NWCFG_FSREM		0x000020000 /* FCS removal */
-<<<<<<< HEAD
 #ifdef CONFIG_ARM64
 #define ZYNQ_GEM_NWCFG_MDCCLKDIV	0x000100000 /* Div pclk by 64, max 160MHz */
 #else
 #define ZYNQ_GEM_NWCFG_MDCCLKDIV	0x0000c0000 /* Div pclk by 48, max 120MHz */
 #endif
-=======
-#define ZYNQ_GEM_NWCFG_MDCCLKDIV	0x0000c0000 /* Div pclk by 48, max 120MHz */
->>>>>>> fa85e826
 
 #ifdef CONFIG_ARM64
 # define ZYNQ_GEM_DBUS_WIDTH	(1 << 21) /* 64 bit bus */
@@ -173,10 +169,7 @@
 	int phyaddr;
 	u32 emio;
 	int init;
-<<<<<<< HEAD
-=======
 	struct zynq_gem_regs *iobase;
->>>>>>> fa85e826
 	phy_interface_t interface;
 	struct phy_device *phydev;
 	struct mii_dev *bus;
@@ -232,13 +225,8 @@
 {
 	u32 ret;
 
-<<<<<<< HEAD
-	ret = phy_setup_op(dev, phy_addr, regnum,
-				ZYNQ_GEM_PHYMNTNC_OP_R_MASK, val);
-=======
 	ret = phy_setup_op(priv, phy_addr, regnum,
 			   ZYNQ_GEM_PHYMNTNC_OP_R_MASK, val);
->>>>>>> fa85e826
 
 	if (!ret)
 		debug("%s: phy_addr %d, regnum 0x%x, val 0x%x\n", __func__,
@@ -253,13 +241,8 @@
 	debug("%s: phy_addr %d, regnum 0x%x, data 0x%x\n", __func__, phy_addr,
 	      regnum, data);
 
-<<<<<<< HEAD
-	return phy_setup_op(dev, phy_addr, regnum,
-				ZYNQ_GEM_PHYMNTNC_OP_W_MASK, &data);
-=======
 	return phy_setup_op(priv, phy_addr, regnum,
 			    ZYNQ_GEM_PHYMNTNC_OP_W_MASK, &data);
->>>>>>> fa85e826
 }
 
 static int phy_detection(struct udevice *dev)
@@ -333,19 +316,9 @@
 
 static int zynq_phy_init(struct udevice *dev)
 {
-<<<<<<< HEAD
-	u32 i;
-	unsigned long clk_rate = 0;
-	struct phy_device *phydev;
-	struct zynq_gem_regs *regs = (struct zynq_gem_regs *)dev->iobase;
-	struct zynq_gem_priv *priv = dev->priv;
-	struct emac_bd *dummy_tx_bd = &priv->tx_bd[TX_FREE_DESC];
-	struct emac_bd *dummy_rx_bd = &priv->tx_bd[TX_FREE_DESC + 2];
-=======
 	int ret;
 	struct zynq_gem_priv *priv = dev_get_priv(dev);
 	struct zynq_gem_regs *regs = priv->iobase;
->>>>>>> fa85e826
 	const u32 supported = SUPPORTED_10baseT_Half |
 			SUPPORTED_10baseT_Full |
 			SUPPORTED_100baseT_Half |
@@ -438,47 +411,14 @@
 				   sizeof(dummy_tx_bd));
 		flush_dcache_range((ulong)&dummy_rx_bd, (ulong)&dummy_rx_bd +
 				   sizeof(dummy_rx_bd));
-<<<<<<< HEAD
 
 		writel((ulong)dummy_tx_bd, &regs->transmit_q1_ptr);
 		writel((ulong)dummy_rx_bd, &regs->receive_q1_ptr);
 
 		priv->init++;
 	}
-=======
->>>>>>> fa85e826
-
-		writel((ulong)dummy_tx_bd, &regs->transmit_q1_ptr);
-		writel((ulong)dummy_rx_bd, &regs->receive_q1_ptr);
-
-<<<<<<< HEAD
-	/* interface - look at tsec */
-	phydev = phy_connect(priv->bus, priv->phyaddr, dev,
-			     priv->interface);
-
-	phydev->supported = supported | ADVERTISED_Pause |
-			    ADVERTISED_Asym_Pause;
-	phydev->advertising = phydev->supported;
-
-#ifdef CONFIG_TARGET_ZYNQMP_EP
-	/*
-	 * Phy can support 1000baseT but ep does not
-	 * support hence dont advertise 1000baseT incase
-	 * of ep
-	 */
-	phydev->advertising &= ~(SUPPORTED_1000baseT_Half |
-				 SUPPORTED_1000baseT_Full);
-#endif
-
-	priv->phydev = phydev;
-	phy_config(phydev);
-	phy_startup(phydev);
-=======
-		priv->init++;
-	}
 
 	phy_startup(priv->phydev);
->>>>>>> fa85e826
 
 	if (!priv->phydev->link) {
 		printf("%s: No link.\n", priv->phydev->dev->name);
@@ -506,14 +446,6 @@
 		zynq_slcr_gem_clk_setup((ulong)priv->iobase !=
 					ZYNQ_GEM_BASEADDR0, clk_rate);
 
-	/* set hardware address because of ... */
-	if (!is_valid_ethaddr(dev->enetaddr)) {
-		printf("%s: mac address is not valid\n", dev->name);
-		return -1;
-	}
-
-	zynq_gem_setup_mac(dev);
-
 	setbits_le32(&regs->nwctrl, ZYNQ_GEM_NWCTRL_RXEN_MASK |
 					ZYNQ_GEM_NWCTRL_TXEN_MASK);
 
@@ -522,43 +454,6 @@
 
 static int wait_for_bit(const char *func, u32 *reg, const u32 mask,
 			bool set, unsigned int timeout)
-<<<<<<< HEAD
-{
-	u32 val;
-	unsigned long start = get_timer(0);
-
-	while (1) {
-		val = readl(reg);
-
-		if (!set)
-			val = ~val;
-
-		if ((val & mask) == mask)
-			return 0;
-
-		if (get_timer(start) > timeout)
-			break;
-
-		if (ctrlc()) {
-			puts("Abort\n");
-			return -1;
-		}
-
-		udelay(1);
-	}
-
-	debug("%s: Timeout (reg=%p mask=%08x wait_set=%i)\n",
-	      func, reg, mask, set);
-
-	return -ETIMEDOUT;
-}
-
-static int zynq_gem_send(struct eth_device *dev, void *ptr, int len)
-{
-	u32 addr, size;
-	struct zynq_gem_priv *priv = dev->priv;
-	struct zynq_gem_regs *regs = (struct zynq_gem_regs *)dev->iobase;
-=======
 {
 	u32 val;
 	unsigned long start = get_timer(0);
@@ -594,7 +489,6 @@
 	u32 addr, size;
 	struct zynq_gem_priv *priv = dev_get_priv(dev);
 	struct zynq_gem_regs *regs = priv->iobase;
->>>>>>> fa85e826
 	struct emac_bd *current_bd = &priv->tx_bd[1];
 
 	/* Setup Tx BD */
@@ -608,19 +502,11 @@
 	current_bd->status = ZYNQ_GEM_TXBUF_WRAP_MASK |
 			     ZYNQ_GEM_TXBUF_LAST_MASK|
 			     ZYNQ_GEM_TXBUF_USED_MASK;
-<<<<<<< HEAD
 
 	/* setup BD */
 	writel((ulong)priv->tx_bd, &regs->txqbase);
 
-	addr = (ulong)ptr;
-=======
-
-	/* setup BD */
-	writel((ulong)priv->tx_bd, &regs->txqbase);
-
 	addr = (ulong) ptr;
->>>>>>> fa85e826
 	addr &= ~(ARCH_DMA_MINALIGN - 1);
 	size = roundup(len, ARCH_DMA_MINALIGN);
 	flush_dcache_range(addr, addr + size);
@@ -665,13 +551,9 @@
 		return -1;
 	}
 
-<<<<<<< HEAD
-		net_process_received_packet((u8 *)(ulong)addr, frame_len);
-=======
 	addr = current_bd->addr & ZYNQ_GEM_RXBUF_ADD_MASK;
 	addr &= ~(ARCH_DMA_MINALIGN - 1);
 	*packetp = (uchar *)(uintptr_t)addr;
->>>>>>> fa85e826
 
 	return frame_len;
 }
@@ -756,19 +638,9 @@
 	priv->bus->priv = priv;
 	strcpy(priv->bus->name, "gem");
 
-<<<<<<< HEAD
-#ifndef CONFIG_ZYNQ_GEM_INTERFACE
-	priv->interface = PHY_INTERFACE_MODE_MII;
-#else
-	priv->interface = CONFIG_ZYNQ_GEM_INTERFACE;
-#endif
-
-	sprintf(dev->name, "Gem.%lx", base_addr);
-=======
 	ret = mdio_register(priv->bus);
 	if (ret)
 		return ret;
->>>>>>> fa85e826
 
 	zynq_phy_init(dev);
 
