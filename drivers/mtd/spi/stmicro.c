--- conflicted
+++ resolved
@@ -37,12 +37,7 @@
 #define CMD_M25PXX_RES		0xab	/* Release from DP, and Read Signature */
 
 struct stmicro_spi_flash_params {
-<<<<<<< HEAD
-	u16 idcode1;
-	u16 page_size;
-=======
 	u16 id;
->>>>>>> ee1f4caa
 	u16 pages_per_sector;
 	u16 nr_sectors;
 	const char *name;
@@ -92,31 +87,12 @@
 		.name = "M25P80",
 	},
 	{
-<<<<<<< HEAD
-		.idcode1 = 0x2018,
-		.page_size = 256,
-=======
 		.id = 0x2018,
->>>>>>> ee1f4caa
 		.pages_per_sector = 1024,
 		.nr_sectors = 64,
 		.name = "M25P128",
 	},
 	{
-<<<<<<< HEAD
-		.idcode1 = 0xBB18,
-		.page_size = 256,
-		.pages_per_sector = 256,
-		.nr_sectors = 256,
-		.name = "N25Q128_1.8V",
-	},
-	{
-		.idcode1 = 0xBA18,
-		.page_size = 256,
-		.pages_per_sector = 256,
-		.nr_sectors = 256,
-		.name = "N25Q128_3V",
-=======
 		.id = 0xba18,
 		.pages_per_sector = 256,
 		.nr_sectors = 256,
@@ -133,7 +109,6 @@
 		.pages_per_sector = 256,
 		.nr_sectors = 512,
 		.name = "N25Q256",
->>>>>>> ee1f4caa
 	},
 };
 
@@ -161,21 +136,13 @@
 
 	for (i = 0; i < ARRAY_SIZE(stmicro_spi_flash_table); i++) {
 		params = &stmicro_spi_flash_table[i];
-<<<<<<< HEAD
-		if (params->idcode1 == ((idcode[1] << 8) | idcode[2]))
-=======
 		if (params->id == id) {
->>>>>>> ee1f4caa
 			break;
+		}
 	}
 
 	if (i == ARRAY_SIZE(stmicro_spi_flash_table)) {
-<<<<<<< HEAD
-		debug("SF: Unsupported STMicro ID %02x %02x\n",
-				idcode[1], idcode[2]);
-=======
 		debug("SF: Unsupported STMicro ID %04x\n", id);
->>>>>>> ee1f4caa
 		return NULL;
 	}
 
@@ -191,23 +158,17 @@
 	flash->write = spi_flash_cmd_write_multi;
 	flash->erase = spi_flash_cmd_erase;
 	flash->read = spi_flash_cmd_read_fast;
-<<<<<<< HEAD
-	flash->page_size = params->page_size;
-	flash->sector_size = params->page_size * params->pages_per_sector;
+	flash->page_size = 256;
+	flash->sector_size = 256 * params->pages_per_sector;
 
 	/* address width is 4 for dual and 3 for single qspi */
 	if (flash->spi->is_dual == 1) {
 		flash->addr_width = 4;
 		flash->size = flash->sector_size * (2 * params->nr_sectors);
-	} else if (flash->spi->is_dual == 0) {
+	} else {
 		flash->addr_width = 3;
 		flash->size = flash->sector_size * params->nr_sectors;
 	}
-=======
-	flash->page_size = 256;
-	flash->sector_size = 256 * params->pages_per_sector;
-	flash->size = flash->sector_size * params->nr_sectors;
->>>>>>> ee1f4caa
 
 	return flash;
 }