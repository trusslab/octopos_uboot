// SPDX-License-Identifier: GPL-2.0+
/*
 * (C) Copyright 2015 - 2016 Xilinx, Inc.
 * Michal Simek <michal.simek@xilinx.com>
 */
#include <common.h>
#include <dm.h>
#include <ahci.h>
#include <scsi.h>
#include <asm/io.h>

/* Vendor Specific Register Offsets */
#define AHCI_VEND_PCFG  0xA4
#define AHCI_VEND_PPCFG 0xA8
#define AHCI_VEND_PP2C  0xAC
#define AHCI_VEND_PP3C  0xB0
#define AHCI_VEND_PP4C  0xB4
#define AHCI_VEND_PP5C  0xB8
#define AHCI_VEND_AXICC 0xBc
#define AHCI_VEND_PAXIC 0xC0
#define AHCI_VEND_PTC   0xC8

/* Vendor Specific Register bit definitions */
#define PAXIC_ADBW_BW64 0x1
#define PAXIC_MAWIDD	(1 << 8)
#define PAXIC_MARIDD	(1 << 16)
#define PAXIC_OTL	(0x4 << 20)

#define PCFG_TPSS_VAL	(0x32 << 16)
#define PCFG_TPRS_VAL	(0x2 << 12)
#define PCFG_PAD_VAL	0x2

#define PPCFG_TTA	0x1FFFE
#define PPCFG_PSSO_EN	(1 << 28)
#define PPCFG_PSS_EN	(1 << 29)
#define PPCFG_ESDF_EN	(1 << 31)

#define PP2C_CIBGMN	0x0F
#define PP2C_CIBGMX	(0x25 << 8)
#define PP2C_CIBGN	(0x18 << 16)
#define PP2C_CINMP	(0x29 << 24)

#define PP3C_CWBGMN	0x04
#define PP3C_CWBGMX	(0x0B << 8)
#define PP3C_CWBGN	(0x08 << 16)
#define PP3C_CWNMP	(0x0F << 24)

#define PP4C_BMX	0x0a
#define PP4C_BNM	(0x08 << 8)
#define PP4C_SFD	(0x4a << 16)
#define PP4C_PTST	(0x06 << 24)

#define PP5C_RIT	0x60216
#define PP5C_RCT	(0x7f0 << 20)

#define PTC_RX_WM_VAL	0x40
#define PTC_RSVD	(1 << 27)

#define PORT0_BASE	0x100
#define PORT1_BASE	0x180

/* Port Control Register Bit Definitions */
#define PORT_SCTL_SPD_GEN3	(0x3 << 4)
#define PORT_SCTL_SPD_GEN2	(0x2 << 4)
#define PORT_SCTL_SPD_GEN1	(0x1 << 4)
#define PORT_SCTL_IPM		(0x3 << 8)

#define PORT_BASE	0x100
#define PORT_OFFSET	0x80
#define NR_PORTS	2
#define DRV_NAME	"ahci-ceva"
#define CEVA_FLAG_BROKEN_GEN2	1

<<<<<<< HEAD
struct ceva_sata_priv {
	ulong base;
};

static int ceva_init_sata(ulong mmio)
=======
/* flag bit definition */
#define FLAG_COHERENT	1

/* register config value */
#define CEVA_PHY1_CFG	0xa003fffe
#define CEVA_PHY2_CFG	0x28184d1f
#define CEVA_PHY3_CFG	0x0e081509
#define CEVA_TRANS_CFG	0x08000029
#define CEVA_AXICC_CFG	0x3fffffff

/* for ls1021a */
#define LS1021_AHCI_VEND_AXICC 0xC0
#define LS1021_CEVA_PHY2_CFG	0x28183414
#define LS1021_CEVA_PHY3_CFG	0x0e080e06
#define LS1021_CEVA_PHY4_CFG	0x064a080b
#define LS1021_CEVA_PHY5_CFG	0x2aa86470

/* ecc addr-val pair */
#define ECC_DIS_ADDR_CH2	0x80000000
#define ECC_DIS_VAL_CH2		0x20140520
#define SATA_ECC_REG_ADDR	0x20220520
#define SATA_ECC_DISABLE	0x00020000

enum ceva_soc {
	CEVA_1V84,
	CEVA_LS1012A,
	CEVA_LS1021A,
	CEVA_LS1043A,
};

struct ceva_sata_priv {
	ulong base;
	enum ceva_soc soc;
	ulong flag;
};

static int ceva_init_sata(struct ceva_sata_priv *priv)
>>>>>>> 0157013f
{
	ulong base = priv->base;
	ulong tmp;

	switch (priv->soc) {
	case CEVA_1V84:
		tmp = PAXIC_ADBW_BW64 | PAXIC_MAWIDD | PAXIC_MARIDD | PAXIC_OTL;
		writel(tmp, base + AHCI_VEND_PAXIC);
		tmp = PCFG_TPSS_VAL | PCFG_TPRS_VAL | PCFG_PAD_VAL;
		writel(tmp, base + AHCI_VEND_PCFG);
		tmp = PPCFG_TTA | PPCFG_PSS_EN | PPCFG_ESDF_EN;
		writel(tmp, base + AHCI_VEND_PPCFG);
		tmp = PTC_RX_WM_VAL | PTC_RSVD;
		writel(tmp, base + AHCI_VEND_PTC);
		break;

	case CEVA_LS1021A:
		writel(SATA_ECC_DISABLE, SATA_ECC_REG_ADDR);
		writel(CEVA_PHY1_CFG, base + AHCI_VEND_PPCFG);
		writel(LS1021_CEVA_PHY2_CFG, base + AHCI_VEND_PP2C);
		writel(LS1021_CEVA_PHY3_CFG, base + AHCI_VEND_PP3C);
		writel(LS1021_CEVA_PHY4_CFG, base + AHCI_VEND_PP4C);
		writel(LS1021_CEVA_PHY5_CFG, base + AHCI_VEND_PP5C);
		writel(CEVA_TRANS_CFG, base + AHCI_VEND_PTC);
		if (priv->flag & FLAG_COHERENT)
			writel(CEVA_AXICC_CFG, base + LS1021_AHCI_VEND_AXICC);
		break;

	case CEVA_LS1012A:
	case CEVA_LS1043A:
		writel(ECC_DIS_ADDR_CH2, ECC_DIS_VAL_CH2);
		writel(CEVA_PHY1_CFG, base + AHCI_VEND_PPCFG);
		writel(CEVA_TRANS_CFG, base + AHCI_VEND_PTC);
		if (priv->flag & FLAG_COHERENT)
			writel(CEVA_AXICC_CFG, base + AHCI_VEND_AXICC);
		break;
	}

	return 0;
}

static int sata_ceva_bind(struct udevice *dev)
{
	struct udevice *scsi_dev;
<<<<<<< HEAD

	return ahci_bind_scsi(dev, &scsi_dev);
}

static int sata_ceva_probe(struct udevice *dev)
{
	struct ceva_sata_priv *priv = dev_get_priv(dev);

	ceva_init_sata(priv->base);
=======

	return ahci_bind_scsi(dev, &scsi_dev);
}

static int sata_ceva_probe(struct udevice *dev)
{
	struct ceva_sata_priv *priv = dev_get_priv(dev);

	ceva_init_sata(priv);
>>>>>>> 0157013f

	return ahci_probe_scsi(dev, priv->base);
}

static const struct udevice_id sata_ceva_ids[] = {
	{ .compatible = "ceva,ahci-1v84", .data = CEVA_1V84 },
	{ .compatible = "fsl,ls1012a-ahci", .data = CEVA_LS1012A },
	{ .compatible = "fsl,ls1021a-ahci", .data = CEVA_LS1021A },
	{ .compatible = "fsl,ls1043a-ahci", .data = CEVA_LS1043A },
	{ }
};

static int sata_ceva_ofdata_to_platdata(struct udevice *dev)
{
	struct ceva_sata_priv *priv = dev_get_priv(dev);
<<<<<<< HEAD

	priv->base = devfdt_get_addr(dev);
	if (priv->base == FDT_ADDR_T_NONE)
		return -EINVAL;

=======

	if (dev_read_bool(dev, "dma-coherent"))
		priv->flag |= FLAG_COHERENT;

	priv->base = dev_read_addr(dev);
	if (priv->base == FDT_ADDR_T_NONE)
		return -EINVAL;

	priv->soc = dev_get_driver_data(dev);

>>>>>>> 0157013f
	return 0;
}

U_BOOT_DRIVER(ceva_host_blk) = {
	.name = "ceva_sata",
	.id = UCLASS_AHCI,
	.of_match = sata_ceva_ids,
	.bind = sata_ceva_bind,
	.ops = &scsi_ops,
	.priv_auto_alloc_size = sizeof(struct ceva_sata_priv),
	.probe = sata_ceva_probe,
	.ofdata_to_platdata = sata_ceva_ofdata_to_platdata,
};<|MERGE_RESOLUTION|>--- conflicted
+++ resolved
@@ -71,13 +71,6 @@
 #define DRV_NAME	"ahci-ceva"
 #define CEVA_FLAG_BROKEN_GEN2	1
 
-<<<<<<< HEAD
-struct ceva_sata_priv {
-	ulong base;
-};
-
-static int ceva_init_sata(ulong mmio)
-=======
 /* flag bit definition */
 #define FLAG_COHERENT	1
 
@@ -115,7 +108,6 @@
 };
 
 static int ceva_init_sata(struct ceva_sata_priv *priv)
->>>>>>> 0157013f
 {
 	ulong base = priv->base;
 	ulong tmp;
@@ -160,7 +152,6 @@
 static int sata_ceva_bind(struct udevice *dev)
 {
 	struct udevice *scsi_dev;
-<<<<<<< HEAD
 
 	return ahci_bind_scsi(dev, &scsi_dev);
 }
@@ -169,18 +160,7 @@
 {
 	struct ceva_sata_priv *priv = dev_get_priv(dev);
 
-	ceva_init_sata(priv->base);
-=======
-
-	return ahci_bind_scsi(dev, &scsi_dev);
-}
-
-static int sata_ceva_probe(struct udevice *dev)
-{
-	struct ceva_sata_priv *priv = dev_get_priv(dev);
-
 	ceva_init_sata(priv);
->>>>>>> 0157013f
 
 	return ahci_probe_scsi(dev, priv->base);
 }
@@ -196,13 +176,6 @@
 static int sata_ceva_ofdata_to_platdata(struct udevice *dev)
 {
 	struct ceva_sata_priv *priv = dev_get_priv(dev);
-<<<<<<< HEAD
-
-	priv->base = devfdt_get_addr(dev);
-	if (priv->base == FDT_ADDR_T_NONE)
-		return -EINVAL;
-
-=======
 
 	if (dev_read_bool(dev, "dma-coherent"))
 		priv->flag |= FLAG_COHERENT;
@@ -213,7 +186,6 @@
 
 	priv->soc = dev_get_driver_data(dev);
 
->>>>>>> 0157013f
 	return 0;
 }
 
