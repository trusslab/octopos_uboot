#
# (C) Copyright 2008
# Wolfgang Denk, DENX Software Engineering, wd@denx.de.
#
# See file CREDITS for list of people who contributed to this
# project.
#
# This program is free software; you can redistribute it and/or
# modify it under the terms of the GNU General Public License as
# published by the Free Software Foundation; either version 2 of
# the License, or (at your option) any later version.
#
# This program is distributed in the hope that it will be useful,
# but WITHOUT ANY WARRANTY; without even the implied warranty of
# MERCHANTABILITY or FITNESS FOR A PARTICULAR PURPOSE.	See the
# GNU General Public License for more details.
#
# You should have received a copy of the GNU General Public License
# along with this program; if not, write to the Free Software
# Foundation, Inc., 59 Temple Place, Suite 330, Boston,
# MA 02111-1307 USA
#

include $(TOPDIR)/config.mk

LIB	:= $(obj)libwatchdog.o

COBJS-$(CONFIG_AT91SAM9_WATCHDOG) += at91sam9_wdt.o
COBJS-$(CONFIG_FTWDT010_WATCHDOG) += ftwdt010_wdt.o
ifneq (,$(filter $(SOC), mx31 mx35 mx5 mx6 vf610))
COBJS-y += imx_watchdog.o
endif
COBJS-$(CONFIG_TNETV107X_WATCHDOG) += tnetv107x_wdt.o
COBJS-$(CONFIG_S5P)               += s5p_wdt.o
COBJS-$(CONFIG_XILINX_TB_WATCHDOG) += xilinx_tb_wdt.o
<<<<<<< HEAD
=======
COBJS-$(CONFIG_BFIN_WATCHDOG)  += bfin_wdt.o
>>>>>>> 62c175fb

COBJS	:= $(COBJS-y)
SRCS	:= $(COBJS:.o=.c)
OBJS	:= $(addprefix $(obj),$(COBJS))

all:	$(LIB)

$(LIB):	$(obj).depend $(OBJS)
	$(call cmd_link_o_target, $(OBJS))

#########################################################################

# defines $(obj).depend target
include $(SRCTREE)/rules.mk

sinclude $(obj).depend

#########################################################################<|MERGE_RESOLUTION|>--- conflicted
+++ resolved
@@ -33,10 +33,7 @@
 COBJS-$(CONFIG_TNETV107X_WATCHDOG) += tnetv107x_wdt.o
 COBJS-$(CONFIG_S5P)               += s5p_wdt.o
 COBJS-$(CONFIG_XILINX_TB_WATCHDOG) += xilinx_tb_wdt.o
-<<<<<<< HEAD
-=======
 COBJS-$(CONFIG_BFIN_WATCHDOG)  += bfin_wdt.o
->>>>>>> 62c175fb
 
 COBJS	:= $(COBJS-y)
 SRCS	:= $(COBJS:.o=.c)
