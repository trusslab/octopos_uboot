--- conflicted
+++ resolved
@@ -13,15 +13,11 @@
 #include <malloc.h>
 #include <sdhci.h>
 
-<<<<<<< HEAD
 #ifndef CONFIG_ZYNQ_SDHCI_MIN_FREQ
 # define CONFIG_ZYNQ_SDHCI_MIN_FREQ	0
 #endif
 
-int zynq_sdhci_init(phys_addr_t regbase)
-=======
 static int arasan_sdhci_probe(struct udevice *dev)
->>>>>>> fa85e826
 {
 	struct mmc_uclass_priv *upriv = dev_get_uclass_priv(dev);
 	struct sdhci_host *host = dev_get_priv(dev);
@@ -30,15 +26,11 @@
 		       SDHCI_QUIRK_BROKEN_R1B;
 	host->version = sdhci_readw(host, SDHCI_HOST_VERSION);
 
-<<<<<<< HEAD
 	add_sdhci(host, CONFIG_ZYNQ_SDHCI_MAX_FREQ,
 		  CONFIG_ZYNQ_SDHCI_MIN_FREQ);
-=======
-	add_sdhci(host, CONFIG_ZYNQ_SDHCI_MAX_FREQ, 0);
 
 	upriv->mmc = host->mmc;
 
->>>>>>> fa85e826
 	return 0;
 }
 
